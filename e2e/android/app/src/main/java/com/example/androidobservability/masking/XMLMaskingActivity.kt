package com.example.androidobservability.masking

import android.content.Context
import android.content.Intent
import android.os.Bundle
import android.widget.Button
import android.widget.EditText
import android.widget.ImageButton
import android.widget.LinearLayout
import android.widget.Toast
import android.graphics.Color
import android.graphics.PixelFormat
import android.view.Gravity
<<<<<<< HEAD
import android.view.View
=======
>>>>>>> 31bb519a
import android.view.ViewGroup
import android.view.WindowManager
import android.widget.FrameLayout
import android.widget.TextView
import androidx.activity.ComponentActivity
import android.app.AlertDialog
import androidx.core.graphics.toColorInt
import com.example.androidobservability.R

class XMLMaskingActivity : ComponentActivity() {

	override fun onCreate(savedInstanceState: Bundle?) {
		super.onCreate(savedInstanceState)

		val launchAsDialog = intent.getBooleanExtra(EXTRA_LAUNCH_AS_DIALOG, false)
		val launchAsConfirmation = intent.getBooleanExtra(EXTRA_LAUNCH_AS_CONFIRMATION, false)
		if (launchAsDialog) {
			if (launchAsConfirmation) {
				setTheme(R.style.Theme_AndroidObservability_ConfirmationDialog)
			} else {
				setTheme(R.style.Theme_AndroidObservability_Dialog)
			}
		}

		setContentView(R.layout.activity_masking_bench)

		val topBar = findViewById<LinearLayout>(R.id.top_bar)
		val closeButton = findViewById<ImageButton>(R.id.button_close)
		// Show top bar only for full-screen dialog variant
		topBar.visibility = if (launchAsDialog && !launchAsConfirmation) android.view.View.VISIBLE else android.view.View.GONE
		closeButton.setOnClickListener { finish() }

		findViewById<Button>(R.id.button_full_screen).setOnClickListener {
			startActivity(
				Intent(this, XMLMaskingActivity::class.java).apply {
					putExtra(EXTRA_LAUNCH_AS_DIALOG, true)
				}
			)
		}
		findViewById<Button>(R.id.button_confirmation).setOnClickListener {
			startActivity(
				Intent(this, XMLMaskingActivity::class.java).apply {
					putExtra(EXTRA_LAUNCH_AS_DIALOG, true)
					putExtra(EXTRA_LAUNCH_AS_CONFIRMATION, true)
				}
			)
		}
		findViewById<Button>(R.id.button_alert).setOnClickListener {
			AlertDialog.Builder(this)
				.setTitle("Alert")
				.setMessage("This is an example alert dialog.")
				.setPositiveButton("OK") { dialog, _ -> dialog.dismiss() }
				.show()
		}
		findViewById<Button>(R.id.button_toast).setOnClickListener {
			Toast.makeText(this, "This is an example toast.", Toast.LENGTH_SHORT).show()
		}
		findViewById<Button>(R.id.button_floating_popup).setOnClickListener {
			val windowManager = getSystemService(WINDOW_SERVICE) as WindowManager

			val params = WindowManager.LayoutParams().apply {
				width = WindowManager.LayoutParams.MATCH_PARENT
				height = WindowManager.LayoutParams.MATCH_PARENT
				format = PixelFormat.TRANSLUCENT
				flags = WindowManager.LayoutParams.FLAG_LAYOUT_IN_SCREEN
				type = WindowManager.LayoutParams.TYPE_APPLICATION_PANEL
				token = window.decorView.applicationWindowToken
				gravity = Gravity.CENTER
			}

			val popupView = FloatingPopupView(this, "Floating Popup").apply {
				onSendClicked = {
					Toast.makeText(this@XMLMaskingActivity, "Send clicked", Toast.LENGTH_SHORT).show()
				}
				onDismissRequested = {
					try {
						windowManager.removeView(this)
					} catch (_: Exception) {
					}
				}
			}

			windowManager.addView(popupView, params)
		}

		findViewById<Button>(R.id.button_attached_dialog).setOnClickListener {
			val windowManager = getSystemService(WINDOW_SERVICE) as WindowManager

			val params = WindowManager.LayoutParams().apply {
				width = WindowManager.LayoutParams.MATCH_PARENT
				height = WindowManager.LayoutParams.MATCH_PARENT
				format = PixelFormat.TRANSLUCENT
				flags = WindowManager.LayoutParams.FLAG_LAYOUT_IN_SCREEN
				type = WindowManager.LayoutParams.TYPE_APPLICATION_ATTACHED_DIALOG
				// Attach to this window so it behaves like an attached dialog
				token = window.decorView.windowToken
				gravity = Gravity.CENTER
			}

			val popupView = FloatingPopupView(this, "Attached Dialog").apply {
				onSendClicked = {
					Toast.makeText(this@XMLMaskingActivity, "Send clicked", Toast.LENGTH_SHORT).show()
				}
				onDismissRequested = {
					try {
						windowManager.removeView(this)
					} catch (_: Exception) {
					}
				}
			}

			windowManager.addView(popupView, params)
		}

		val firstField = findViewById<EditText>(R.id.input_first)
		val secondField = findViewById<EditText>(R.id.input_second)
		// Fields are present for masking demonstration; no extra behavior needed here.
	}

	companion object {
		const val EXTRA_LAUNCH_AS_DIALOG = "xml_masking_launch_as_dialog"
		const val EXTRA_LAUNCH_AS_CONFIRMATION = "xml_masking_launch_as_confirmation"
	}
}

class FloatingPopupView(context: Context, private val headerTitle: String) : FrameLayout(context) {

	var onSendClicked: (() -> Unit)? = null
	var onDismissRequested: (() -> Unit)? = null

	init {
<<<<<<< HEAD
		setBackgroundColor(Color.parseColor("#80000000"))
=======
        setBackgroundColor("#80000000".toColorInt())
>>>>>>> 31bb519a
		isClickable = true
		isFocusable = true

		// White card container with vertical layout to host header and row
		val contentContainer = LinearLayout(context).apply {
			orientation = LinearLayout.VERTICAL
			setBackgroundColor(Color.WHITE)
			elevation = 12f
			setPadding(48, 32, 32, 32)
		}

		val header = TextView(context).apply {
			text = headerTitle
			setTextColor(Color.BLACK)
			textSize = 16f
		}

		val row = LinearLayout(context).apply {
			orientation = LinearLayout.HORIZONTAL
		}

		val label = TextView(context).apply {
			text = "UserName"
			setTextColor(Color.BLACK)
		}

		val sendButton = ImageButton(context).apply {
			setImageResource(android.R.drawable.ic_menu_send)
			contentDescription = "Send"
			background = null
		}

		row.addView(label)
		row.addView(
			sendButton,
			LinearLayout.LayoutParams(
<<<<<<< HEAD
				ViewGroup.LayoutParams.WRAP_CONTENT,
				ViewGroup.LayoutParams.WRAP_CONTENT
=======
				LayoutParams.WRAP_CONTENT,
				LayoutParams.WRAP_CONTENT
>>>>>>> 31bb519a
			).apply { leftMargin = 24 }
		)

		contentContainer.addView(header)
		contentContainer.addView(row)

		addView(
			contentContainer,
<<<<<<< HEAD
			FrameLayout.LayoutParams(
				ViewGroup.LayoutParams.WRAP_CONTENT,
				ViewGroup.LayoutParams.WRAP_CONTENT,
=======
			LayoutParams(
				LayoutParams.WRAP_CONTENT,
				LayoutParams.WRAP_CONTENT,
>>>>>>> 31bb519a
				Gravity.CENTER
			)
		)

		// Outside tap dismiss
		setOnClickListener { onDismissRequested?.invoke() }
		// Consume inner content clicks
		contentContainer.setOnClickListener { }
		sendButton.setOnClickListener {
			onSendClicked?.invoke()
			onDismissRequested?.invoke()
		}
	}
}

<|MERGE_RESOLUTION|>--- conflicted
+++ resolved
@@ -11,10 +11,6 @@
 import android.graphics.Color
 import android.graphics.PixelFormat
 import android.view.Gravity
-<<<<<<< HEAD
-import android.view.View
-=======
->>>>>>> 31bb519a
 import android.view.ViewGroup
 import android.view.WindowManager
 import android.widget.FrameLayout
@@ -146,11 +142,7 @@
 	var onDismissRequested: (() -> Unit)? = null
 
 	init {
-<<<<<<< HEAD
-		setBackgroundColor(Color.parseColor("#80000000"))
-=======
         setBackgroundColor("#80000000".toColorInt())
->>>>>>> 31bb519a
 		isClickable = true
 		isFocusable = true
 
@@ -187,13 +179,8 @@
 		row.addView(
 			sendButton,
 			LinearLayout.LayoutParams(
-<<<<<<< HEAD
-				ViewGroup.LayoutParams.WRAP_CONTENT,
-				ViewGroup.LayoutParams.WRAP_CONTENT
-=======
 				LayoutParams.WRAP_CONTENT,
 				LayoutParams.WRAP_CONTENT
->>>>>>> 31bb519a
 			).apply { leftMargin = 24 }
 		)
 
@@ -202,15 +189,9 @@
 
 		addView(
 			contentContainer,
-<<<<<<< HEAD
-			FrameLayout.LayoutParams(
-				ViewGroup.LayoutParams.WRAP_CONTENT,
-				ViewGroup.LayoutParams.WRAP_CONTENT,
-=======
 			LayoutParams(
 				LayoutParams.WRAP_CONTENT,
 				LayoutParams.WRAP_CONTENT,
->>>>>>> 31bb519a
 				Gravity.CENTER
 			)
 		)
