--- conflicted
+++ resolved
@@ -26,7 +26,16 @@
 			"include-component-in-tag": true,
 			"extra-files": ["version.go"]
 		},
-<<<<<<< HEAD
+		"sdk/@launchdarkly/observability-dotnet": {
+			"bump-minor-pre-major": true,
+			"package-name": "launchdarkly-observability-dotnet",
+			"release-type": "simple",
+			"include-v-in-tag": false,
+			"include-component-in-tag": true,
+			"extra-files": [
+				"src/LaunchDarkly.Observability/LaunchDarkly.Observability.csproj"
+			]
+		},
 		"sdk/@launchdarkly/observability": {
 			"package-name": "@launchdarkly/observability",
 			"release-type": "node",
@@ -54,17 +63,6 @@
 			"versioning": "default",
 			"include-v-in-tag": false,
 			"include-component-in-tag": true
-=======
-		"sdk/@launchdarkly/observability-dotnet": {
-			"bump-minor-pre-major": true,
-			"package-name": "launchdarkly-observability-dotnet",
-			"release-type": "simple",
-			"include-v-in-tag": false,
-			"include-component-in-tag": true,
-			"extra-files": [
-				"src/LaunchDarkly.Observability/LaunchDarkly.Observability.csproj"
-			]
->>>>>>> 51fc5859
 		}
 	}
 }