{
	"name": "@launchdarkly/observability-react-native",
	"version": "0.2.0",
	"license": "Apache-2.0",
	"repository": {
		"type": "git",
		"url": "https://github.com/launchdarkly/observability-sdk.git"
	},
	"scripts": {
		"build": "vite build",
		"typegen": "tsc",
		"test": "vitest run",
		"test:watch": "vitest watch",
		"codegen": "graphql-codegen"
	},
	"main": "./dist/index.cjs",
	"module": "./dist/index.js",
	"types": "./dist/index.d.ts",
	"exports": {
		"types": "./dist/index.d.ts",
		"import": "./dist/index.js",
		"require": "./dist/index.cjs",
		"default": "./dist/index.js"
	},
	"files": [
		"dist"
	],
	"publishConfig": {
		"access": "public"
	},
	"dependencies": {
		"@graphql-codegen/cli": "^5.0.7",
		"@opentelemetry/api": "^1.9.0",
		"@opentelemetry/exporter-trace-otlp-http": "^0.56.0",
		"@opentelemetry/instrumentation": "^0.57.2",
		"@opentelemetry/instrumentation-fetch": "^0.57.2",
		"@opentelemetry/instrumentation-xml-http-request": "^0.57.2",
		"@opentelemetry/resources": "^1.30.1",
		"@opentelemetry/sdk-trace-web": "^1.30.1",
		"@opentelemetry/semantic-conventions": "^1.30.0"
	},
	"peerDependencies": {
		"@launchdarkly/react-native-client-sdk": "^10.0.0",
		"react-native": ">=0.70.0"
	},
	"devDependencies": {
<<<<<<< HEAD
		"@graphql-codegen/client-preset": "^4.8.3",
=======
		"@launchdarkly/observability-shared": "workspace:*",
>>>>>>> 408d84b3
		"@launchdarkly/react-native-client-sdk": "^10.0.0",
		"graphql": "^16.11.0",
		"react-native": "^0.79.0",
		"typescript": "^5.0.4",
		"vite": "^6.3.4",
		"vitest": "^2.1.3"
	}
}<|MERGE_RESOLUTION|>--- conflicted
+++ resolved
@@ -44,11 +44,8 @@
 		"react-native": ">=0.70.0"
 	},
 	"devDependencies": {
-<<<<<<< HEAD
 		"@graphql-codegen/client-preset": "^4.8.3",
-=======
 		"@launchdarkly/observability-shared": "workspace:*",
->>>>>>> 408d84b3
 		"@launchdarkly/react-native-client-sdk": "^10.0.0",
 		"graphql": "^16.11.0",
 		"react-native": "^0.79.0",
