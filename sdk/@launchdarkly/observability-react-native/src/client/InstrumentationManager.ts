import {
	Attributes,
	Context,
	context,
	Gauge,
	Span as OtelSpan,
	SpanOptions,
	trace,
	propagation,
	Counter,
	Gauge,
	Histogram,
	UpDownCounter,
	Context,
	context,
} from '@opentelemetry/api'
import { logs } from '@opentelemetry/api-logs'
import { metrics } from '@opentelemetry/api'
import { registerInstrumentations } from '@opentelemetry/instrumentation'
import { FetchInstrumentation } from '@opentelemetry/instrumentation-fetch'
import { XMLHttpRequestInstrumentation } from '@opentelemetry/instrumentation-xml-http-request'
import { OTLPMetricExporter } from '@opentelemetry/exporter-metrics-otlp-http'
import {
	SpanProcessor,
	WebTracerProvider,
	ReadableSpan,
} from '@opentelemetry/sdk-trace-web'
import {
	LoggerProvider,
	BatchLogRecordProcessor,
} from '@opentelemetry/sdk-logs'
import {
	MeterProvider,
	PeriodicExportingMetricReader,
} from '@opentelemetry/sdk-metrics'
import { Resource, resourceFromAttributes } from '@opentelemetry/resources'
import {
	ATTR_EXCEPTION_MESSAGE,
	ATTR_EXCEPTION_STACKTRACE,
	ATTR_EXCEPTION_TYPE,
} from '@opentelemetry/semantic-conventions'
import { SpanStatusCode } from '@opentelemetry/api'
import { W3CBaggagePropagator, CompositePropagator } from '@opentelemetry/core'
import { ReactNativeOptions } from '../api/Options'
import { Metric } from '../api/Metric'
import { SessionManager } from './SessionManager'
import {
	CustomSampler,
	CustomTraceContextPropagator,
	getCorsUrlsPattern,
	getSpanName,
	getSamplingConfig,
} from '@launchdarkly/observability-shared'
import { CustomBatchSpanProcessor } from '../otel/CustomBatchSpanProcessor'
import { CustomTraceExporter } from '../otel/CustomTraceExporter'
import { CustomLogExporter } from '../otel/CustomLogExporter'

export type InstrumentationManagerOptions = Required<ReactNativeOptions> & {
	projectId: string
}

export class InstrumentationManager {
	private traceProvider?: WebTracerProvider
	private loggerProvider?: LoggerProvider
	private meterProvider?: MeterProvider
	private isInitialized = false
	private serviceName: string
	private resource: Resource = resourceFromAttributes({})
	private headers: Record<string, string> = {}
	private sessionManager?: SessionManager
	private sampler: CustomSampler = new CustomSampler()
	private readonly _gauges: Map<string, Gauge> = new Map<string, Gauge>()

	private readonly _gauges: Map<string, Gauge> = new Map<string, Gauge>()
	private readonly _counters: Map<string, Counter> = new Map<
		string,
		Counter
	>()
	private readonly _histograms: Map<string, Histogram> = new Map<
		string,
		Histogram
	>()
	private readonly _upDownCounters: Map<string, UpDownCounter> = new Map<
		string,
		UpDownCounter
	>()

	constructor(
		private options: Required<ReactNativeOptions> & {
			projectId: string
		},
	) {
		this.serviceName =
			this.options.serviceName ??
			'launchdarkly-observability-react-native'
	}

	public async initialize(resource: Resource) {
		if (this.isInitialized) return

		try {
			this.resource = resource
			this.headers = {
				...(this.options.customHeaders ?? {}),
			}

			this.initializeSampling()
			this.initializeTracing()
			this.initializeLogs()
			this.initializeMetrics()

			this.isInitialized = true
			this._log('initialized successfully')
		} catch (error) {
			console.error('Failed to initialize InstrumentationManager:', error)
		}
	}

	public setSessionManager(sessionManager: SessionManager) {
		this.sessionManager = sessionManager
	}

	private initializeTracing() {
		if (this.options.disableTraces) return

		const compositePropagator = new CompositePropagator({
			propagators: [
				new W3CBaggagePropagator(),
				new CustomTraceContextPropagator({
					internalEndpoints: [
						this.options.backendUrl,
						`${this.options.otlpEndpoint}/v1/traces`,
						`${this.options.otlpEndpoint}/v1/logs`,
						`${this.options.otlpEndpoint}/v1/metrics`,
					],
					tracingOrigins: this.options.tracingOrigins,
					urlBlocklist: this.options.urlBlocklist,
				}),
			],
		})

		propagation.setGlobalPropagator(compositePropagator)

		const exporter = new CustomTraceExporter(
			{
				url: `${this.options.otlpEndpoint}/v1/traces`,
				headers: this.headers,
			},
			this.sampler,
		)

		const processors: SpanProcessor[] = [
			new CustomBatchSpanProcessor(exporter, {
				maxQueueSize: 100,
				scheduledDelayMillis: 500,
				exportTimeoutMillis: 5000,
				maxExportBatchSize: 10,
			}),
		]

		this.traceProvider = new WebTracerProvider({
			resource: this.resource,
			spanProcessors: processors,
		})

		this.traceProvider.register()
		trace.setGlobalTracerProvider(this.traceProvider)

		const corsPattern = getCorsUrlsPattern(this.options.tracingOrigins)

		registerInstrumentations({
			instrumentations: [
				new FetchInstrumentation({
					applyCustomAttributesOnSpan: (span, request) => {
						if (!(span as any).attributes) {
							return
						}
						const readableSpan = span as unknown as ReadableSpan

						const url = readableSpan.attributes[
							'http.url'
						] as string
						const method = request.method ?? 'GET'

						span.updateName(getSpanName(url, method, request.body))
					},
					propagateTraceHeaderCorsUrls: corsPattern,
				}),
				new XMLHttpRequestInstrumentation({
					applyCustomAttributesOnSpan: (span, xhr) => {
						if (!(span as any).attributes) {
							return
						}
						const readableSpan = span as unknown as ReadableSpan

						try {
							const url = readableSpan.attributes[
								'http.url'
							] as string
							const method = readableSpan.attributes[
								'http.method'
							] as string
							let responseText: string | undefined
							if (['', 'text'].includes(xhr.responseType)) {
								responseText = xhr.responseText
							}
							span.updateName(
								getSpanName(url, method, responseText),
							)
						} catch (e) {
							console.error('Failed to update span name:', e)
						}
					},
					propagateTraceHeaderCorsUrls: corsPattern,
				}),
			],
		})

		this._log('Tracing initialized')
	}

	private initializeSampling() {
		if (!this.options.projectId) return

		getSamplingConfig(this.options.backendUrl, this.options.projectId)
			.then((samplingConfig) => {
				this.sampler.setConfig(samplingConfig)
				this._log('Sampling configuration loaded', samplingConfig)
			})
			.catch((error) => {
				console.warn('Failed to load sampling configuration:', error)
			})
	}

	private initializeLogs() {
		if (this.options.disableLogs) return

		const logExporter = new CustomLogExporter(
			{
				headers: this.headers,
				url: `${this.options.otlpEndpoint}/v1/logs`,
			},
			this.sampler,
		)

		this.loggerProvider = new LoggerProvider({
			resource: this.resource,
			processors: [
				new BatchLogRecordProcessor(logExporter, {
					maxQueueSize: 100,
					scheduledDelayMillis: 500,
					exportTimeoutMillis: 5000,
					maxExportBatchSize: 10,
				}),
			],
		})

		logs.setGlobalLoggerProvider(this.loggerProvider)

		this._log('Logs initialized')
	}

	private initializeMetrics() {
		if (this.options.disableMetrics) return

		const metricExporter = new OTLPMetricExporter({
			headers: this.headers,
			url: `${this.options.otlpEndpoint}/v1/metrics`,
		})

		const readers = [
			new PeriodicExportingMetricReader({
				exporter: metricExporter,
				exportIntervalMillis: 10000,
				exportTimeoutMillis: 5000,
			}),
		]

		this.meterProvider = new MeterProvider({
			resource: this.resource,
			readers,
		})

		metrics.setGlobalMeterProvider(this.meterProvider)

		this._log('Metrics initialized')
	}

	public recordError(
		error: Error,
		attributes?: Attributes,
		options?: { span: OtelSpan },
	): void {
		try {
			const activeSpan = options?.span || trace.getActiveSpan()
			const span = activeSpan ?? this.getTracer().startSpan('error')
			const sessionId = this.sessionManager?.getSessionInfo().sessionId

			span.recordException(error)
			span.setAttribute(ATTR_EXCEPTION_MESSAGE, error.message)
			span.setAttribute(ATTR_EXCEPTION_TYPE, error.name ?? 'No name')
			if (error.stack) {
				span.setAttribute(ATTR_EXCEPTION_STACKTRACE, error.stack)
			}
			if (sessionId) {
				span.setAttribute('highlight.session_id', sessionId)
			}
			span.setStatus({ code: SpanStatusCode.ERROR })

			if (attributes) {
				span.setAttributes(attributes)
			}

			if (!activeSpan) {
				span.end()
			}

			this.recordLog(error.message, 'error', {
				...attributes,
				'exception.type': error.name,
				'exception.message': error.message,
				'exception.stacktrace': error.stack,
				...(sessionId
					? {
							['highlight.session_id']: sessionId,
						}
					: {}),
			})
		} catch (e) {
			console.error('Failed to record error:', e)
		}
	}

	public recordMetric(metric: Metric): void {
		try {
			let gauge = this._gauges.get(metric.name)
			if (!gauge) {
				const meter = this.getMeter()
				gauge = meter.createGauge(metric.name)
				this._gauges.set(metric.name, gauge)
			}
			gauge.record(metric.value, metric.attributes)
		} catch (e) {
			console.error('Failed to record metric:', e)
		}
	}

	public recordCount(metric: Metric): void {
		try {
			let counter = this._counters.get(metric.name)
			if (!counter) {
				const meter = this.getMeter()
				counter = meter.createCounter(metric.name)
				this._counters.set(metric.name, counter)
			}
			counter.add(metric.value, metric.attributes)
		} catch (e) {
			console.error('Failed to record count:', e)
		}
	}

	public recordIncr(metric: Metric): void {
		const incrMetric = { ...metric, value: 1 }
		this.recordCount(incrMetric)
	}

	public recordHistogram(metric: Metric): void {
		try {
			let histogram = this._histograms.get(metric.name)
			if (!histogram) {
				const meter = this.getMeter()
				histogram = meter.createHistogram(metric.name)
				this._histograms.set(metric.name, histogram)
			}
			histogram.record(metric.value, metric.attributes)
		} catch (e) {
			console.error('Failed to record histogram:', e)
		}
	}

	public recordUpDownCounter(metric: Metric): void {
		try {
			let upDownCounter = this._upDownCounters.get(metric.name)
			if (!upDownCounter) {
				const meter = this.getMeter()
				upDownCounter = meter.createUpDownCounter(metric.name)
				this._upDownCounters.set(metric.name, upDownCounter)
			}
			upDownCounter.add(metric.value, metric.attributes)
		} catch (e) {
			console.error('Failed to record up/down counter:', e)
		}
	}

	public recordLog(
		message: any,
		level: string,
		attributes?: Attributes,
	): void {
		try {
			const logger = this.getLogger()
			const sessionId = this.sessionManager?.getSessionInfo().sessionId

			logger.emit({
				severityText: level.toUpperCase(),
				body:
					typeof message === 'string'
						? message
						: JSON.stringify(message),
				attributes: {
					...attributes,
					'log.source': 'react-native-plugin',
					...(sessionId
						? {
								['highlight.session_id']: sessionId,
							}
						: {}),
				},
				timestamp: Date.now(),
			})
		} catch (e) {
			console.error('Failed to record log:', e)
		}
	}

	public runWithHeaders(
		name: string,
		headers: Record<string, string>,
		cb: (span: OtelSpan) => any,
		options?: SpanOptions,
	): any {
		const tracer = this.getTracer()
		return tracer.startActiveSpan(name, options || {}, (span) => {
			try {
				Object.entries(headers).forEach(([key, value]) => {
					span.setAttribute(`http.header.${key}`, value)
				})

				return cb(span)
			} finally {
				span.end()
			}
		})
	}

	public startWithHeaders(
		spanName: string,
		headers: Record<string, string>,
		options?: SpanOptions,
	): OtelSpan {
		const tracer = this.getTracer()
		const span = tracer.startSpan(spanName, options)

		Object.entries(headers).forEach(([key, value]) => {
			span.setAttribute(`http.header.${key}`, value)
		})

		return span
	}

	public startSpan(
		spanName: string,
		options?: SpanOptions,
		ctx?: Context,
	): OtelSpan {
		return this.getTracer().startSpan(spanName, options, ctx)
	}

	public startActiveSpan<T>(
		spanName: string,
		options: SpanOptions = {},
		ctx: Context = context.active(),
		fn: (span: OtelSpan) => T,
<<<<<<< HEAD
	): T {
		return this.getTracer().startActiveSpan(spanName, options, ctx, fn)
=======
		options: SpanOptions = {},
		ctx: Context = context.active(),
	): T {
		return this.getTracer().startActiveSpan(spanName, options, ctx, fn)
	}

	public getContextFromSpan(span: OtelSpan): Context {
		return trace.setSpan(context.active(), span)
>>>>>>> e7f16f4e
	}

	public async flush(): Promise<void> {
		try {
			if (this.traceProvider) {
				await this.traceProvider.forceFlush()
			}

			if (this.loggerProvider) {
				await this.loggerProvider.forceFlush()
			}

			if (this.meterProvider) {
				await this.meterProvider.forceFlush()
			}
		} catch (e) {
			console.error('Failed to flush telemetry:', e)
		}
	}

	public async stop(): Promise<void> {
		try {
			if (this.traceProvider) {
				await this.traceProvider.shutdown()
			}

			if (this.loggerProvider) {
				await this.loggerProvider.shutdown()
			}

			if (this.meterProvider) {
				await this.meterProvider.shutdown()
			}

			this.isInitialized = false
			this._log('InstrumentationManager stopped')
		} catch (e) {
			console.error('Failed to stop InstrumentationManager:', e)
		}
	}

	private getTracer() {
		return trace.getTracerProvider().getTracer(this.serviceName)
	}

	private getLogger() {
		return logs.getLoggerProvider().getLogger(this.serviceName)
	}

	private getMeter() {
		return metrics.getMeterProvider().getMeter(this.serviceName)
	}

	private _log(...data: any[]): void {
		if (this.options.debug) {
			console.log('[InstrumentationManager]', ...data)
		}
	}
}<|MERGE_RESOLUTION|>--- conflicted
+++ resolved
@@ -2,17 +2,14 @@
 	Attributes,
 	Context,
 	context,
+	Counter,
 	Gauge,
+	Histogram,
 	Span as OtelSpan,
 	SpanOptions,
 	trace,
 	propagation,
-	Counter,
-	Gauge,
-	Histogram,
 	UpDownCounter,
-	Context,
-	context,
 } from '@opentelemetry/api'
 import { logs } from '@opentelemetry/api-logs'
 import { metrics } from '@opentelemetry/api'
@@ -70,8 +67,6 @@
 	private sessionManager?: SessionManager
 	private sampler: CustomSampler = new CustomSampler()
 	private readonly _gauges: Map<string, Gauge> = new Map<string, Gauge>()
-
-	private readonly _gauges: Map<string, Gauge> = new Map<string, Gauge>()
 	private readonly _counters: Map<string, Counter> = new Map<
 		string,
 		Counter
@@ -471,19 +466,12 @@
 		options: SpanOptions = {},
 		ctx: Context = context.active(),
 		fn: (span: OtelSpan) => T,
-<<<<<<< HEAD
 	): T {
 		return this.getTracer().startActiveSpan(spanName, options, ctx, fn)
-=======
-		options: SpanOptions = {},
-		ctx: Context = context.active(),
-	): T {
-		return this.getTracer().startActiveSpan(spanName, options, ctx, fn)
 	}
 
 	public getContextFromSpan(span: OtelSpan): Context {
 		return trace.setSpan(context.active(), span)
->>>>>>> e7f16f4e
 	}
 
 	public async flush(): Promise<void> {
