/**
 * This is the API reference for the LaunchDarkly Observability Plugin for React Native.
 *
 * In typical usage you will only need to instantiate the {@link Observability} plugin and pass it to the LaunchDarkly client during initialization.
 *
 * The settings for the observability plugins are defined by the {@link ReactNativeOptions} interface.
 *
 * The {@link LDObserve} singleton is used for manual tracking of events, metrics, and logs.
 * The singleton implements the {@link Observe} interface.
 *
 * # Quick Start
 * ```typescript
 * import { ReactNativeLDClient } from '@launchdarkly/react-native-client-sdk'
 * import { Observability, LDObserve } from '@launchdarkly/observability-react-native'
 *
 * const client = new ReactNativeLDClient(
 *   mobileKey,
<<<<<<< HEAD
 *   plugins: [
 *     new Observability(),
 *   ]
=======
 *   AutoEnvAttributes.Enabled,
 *   {
 *      plugins: [
 *        new Observability(),
 *      ]
 *  }
>>>>>>> b46ee4a4
 * )
 * ```
 *
 * @packageDocumentation
 */

// Imported for documentation.
import { ReactNativeOptions } from './api/Options'

export { LDObserve } from './sdk/LDObserve'
export type { Observe } from './api/Observe'
export { Observability } from './plugin/observability'
export * from './api/index'<|MERGE_RESOLUTION|>--- conflicted
+++ resolved
@@ -15,18 +15,12 @@
  *
  * const client = new ReactNativeLDClient(
  *   mobileKey,
-<<<<<<< HEAD
- *   plugins: [
- *     new Observability(),
- *   ]
-=======
  *   AutoEnvAttributes.Enabled,
  *   {
  *      plugins: [
  *        new Observability(),
  *      ]
  *  }
->>>>>>> b46ee4a4
  * )
  * ```
  *
