.coverage
coverage.xml
<<<<<<< HEAD
.coveragerc
docs/
=======
.coveragerc
>>>>>>> 7bc32bbb
<|MERGE_RESOLUTION|>--- conflicted
+++ resolved
@@ -1,8 +1,4 @@
 .coverage
 coverage.xml
-<<<<<<< HEAD
 .coveragerc
-docs/
-=======
-.coveragerc
->>>>>>> 7bc32bbb
+docs/