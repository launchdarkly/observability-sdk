package com.launchdarkly.observability.replay.capture

import android.graphics.Rect
import android.os.Build
<<<<<<< HEAD
import android.text.Layout
=======
>>>>>>> 31bb519a
import android.view.View
import android.view.WindowManager
import android.view.WindowManager.LayoutParams.TYPE_APPLICATION_STARTING


enum class WindowType {
    ACTIVITY,
    DIALOG,
    OTHER
}

data class WindowEntry(
    val rootView: View,
    var type: WindowType,
    val layoutParams: WindowManager.LayoutParams?,
    val width: Int,
    val height: Int,
    val screenLeft: Int,
    val screenTop: Int
) {
    fun rect(): Rect {
        return Rect(0, 0, width, height)
    }

    fun isPixelCopyCandidate(): Boolean {
<<<<<<< HEAD
        if (Build.VERSION.SDK_INT < Build.VERSION_CODES.O) {
            return false
        }
=======
>>>>>>> 31bb519a
        if (type != WindowType.ACTIVITY) {
            return false
        }

        if (layoutParams?.type == TYPE_APPLICATION_STARTING) { // Starting/Splash screen
            return false
        }

        if (((layoutParams?.flags ?: 0) and WindowManager.LayoutParams.FLAG_SECURE) != 0) {
            // Secure window
            return false
        }

        return true
    }
}

<|MERGE_RESOLUTION|>--- conflicted
+++ resolved
@@ -2,10 +2,6 @@
 
 import android.graphics.Rect
 import android.os.Build
-<<<<<<< HEAD
-import android.text.Layout
-=======
->>>>>>> 31bb519a
 import android.view.View
 import android.view.WindowManager
 import android.view.WindowManager.LayoutParams.TYPE_APPLICATION_STARTING
@@ -31,12 +27,6 @@
     }
 
     fun isPixelCopyCandidate(): Boolean {
-<<<<<<< HEAD
-        if (Build.VERSION.SDK_INT < Build.VERSION_CODES.O) {
-            return false
-        }
-=======
->>>>>>> 31bb519a
         if (type != WindowType.ACTIVITY) {
             return false
         }
