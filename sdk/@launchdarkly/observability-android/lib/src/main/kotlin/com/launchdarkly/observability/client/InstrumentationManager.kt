package com.launchdarkly.observability.client

import android.app.Application
import com.launchdarkly.logging.LDLogger
import com.launchdarkly.observability.api.Options
import com.launchdarkly.observability.interfaces.Metric
import com.launchdarkly.observability.network.GraphQLClient
import com.launchdarkly.observability.network.SamplingApiService
import com.launchdarkly.observability.sampling.CompositeLogExporter
import com.launchdarkly.observability.sampling.CompositeSpanExporter
import com.launchdarkly.observability.sampling.CustomSampler
import com.launchdarkly.observability.sampling.SamplingConfig
import com.launchdarkly.observability.sampling.SamplingLogExporter
import com.launchdarkly.observability.sampling.SamplingTraceExporter
import com.launchdarkly.observability.utils.notNull
import io.opentelemetry.android.OpenTelemetryRum
import io.opentelemetry.android.config.OtelRumConfig
import io.opentelemetry.android.session.SessionConfig
import io.opentelemetry.api.common.Attributes
import io.opentelemetry.api.logs.Logger
import io.opentelemetry.api.logs.Severity
import io.opentelemetry.api.metrics.Meter
import io.opentelemetry.api.trace.Span
import io.opentelemetry.api.trace.Tracer
import io.opentelemetry.context.Context
import io.opentelemetry.exporter.otlp.http.logs.OtlpHttpLogRecordExporter
import io.opentelemetry.exporter.otlp.http.metrics.OtlpHttpMetricExporter
import io.opentelemetry.exporter.otlp.http.trace.OtlpHttpSpanExporter
import io.opentelemetry.sdk.common.CompletableResultCode
import io.opentelemetry.sdk.logs.data.LogRecordData
import io.opentelemetry.sdk.logs.export.BatchLogRecordProcessor
import io.opentelemetry.sdk.logs.export.LogRecordExporter
import io.opentelemetry.sdk.metrics.export.MetricExporter
import io.opentelemetry.sdk.metrics.export.PeriodicMetricReader
import io.opentelemetry.sdk.resources.Resource
import io.opentelemetry.sdk.trace.data.SpanData
import io.opentelemetry.sdk.testing.exporter.InMemoryLogRecordExporter
import io.opentelemetry.sdk.testing.exporter.InMemorySpanExporter
import io.opentelemetry.sdk.trace.export.BatchSpanProcessor
import io.opentelemetry.sdk.trace.export.SpanExporter
import kotlinx.coroutines.CoroutineScope
import kotlinx.coroutines.Dispatchers
import kotlinx.coroutines.SupervisorJob
import kotlinx.coroutines.launch
import java.util.concurrent.TimeUnit

private const val METRICS_PATH = "/v1/metrics"
private const val LOGS_PATH = "/v1/logs"
private const val TRACES_PATH = "/v1/traces"
private const val INSTRUMENTATION_SCOPE_NAME = "com.launchdarkly.observability"

/**
 * Manages instrumentation for LaunchDarkly Observability.
 *
 * @param application The application instance.
 * @param sdkKey The SDK key.
 * @param resources The OpenTelemetry resource describing this service.
 * @param logger The logger.
 * @param options Additional options.
 */
class InstrumentationManager(
    private val application: Application,
    private val sdkKey: String,
    private val resources: Resource,
    private val logger: LDLogger,
    private val options: Options,
) {
    private val otelRUM: OpenTelemetryRum
    private var otelMeter: Meter
    private var otelLogger: Logger
    private var otelTracer: Tracer
    private var customSampler = CustomSampler()
    private val graphqlClient = GraphQLClient(options.backendUrl)
    private val samplingApiService = SamplingApiService(graphqlClient)
    private var inMemorySpanExporter: InMemorySpanExporter? = null
    private var inMemoryLogExporter: InMemoryLogRecordExporter? = null
    private var telemetryInspector: TelemetryInspector? = null

    private var spanProcessor: BatchSpanProcessor? = null
    private var logProcessor: BatchLogRecordProcessor? = null
    private var metricsReader: PeriodicMetricReader? = null

    //TODO: Evaluate if this class should have a close/shutdown method to close this scope
    private val scope = CoroutineScope(Dispatchers.IO + SupervisorJob())

    init {
        val otelRumConfig = OtelRumConfig().setSessionConfig(
            SessionConfig(backgroundInactivityTimeout = options.sessionBackgroundTimeout)
        )

        otelRUM = OpenTelemetryRum.builder(application, otelRumConfig)
            .addLoggerProviderCustomizer { sdkLoggerProviderBuilder, application ->
                val logExporter = OtlpHttpLogRecordExporter.builder()
                    .setEndpoint(options.otlpEndpoint + LOGS_PATH)
                    .setHeaders { options.customHeaders }
                    .build()

                sdkLoggerProviderBuilder.setResource(resources)

                if (options.debug) {
                    val exporters = mutableListOf<LogRecordExporter>(logExporter)
                    inMemoryLogExporter = InMemoryLogRecordExporter.create().also {
                        exporters.add(it)
                    }

                    val debugLogExporter = object : LogRecordExporter {
                        override fun export(logRecords: Collection<LogRecordData>): CompletableResultCode {
                            for (record in logRecords) {
                                logger.info(record.toString()) // TODO: Figure out why logger.debug is being blocked by Log.isLoggable is adapter.
                            }
                            return CompletableResultCode.ofSuccess()
                        }

                        override fun flush(): CompletableResultCode = CompletableResultCode.ofSuccess()
                        override fun shutdown(): CompletableResultCode = CompletableResultCode.ofSuccess()
                    }

                    exporters.add(debugLogExporter)

                    val compositeExporter = CompositeLogExporter(exporters)
                    val samplingLogExporter = SamplingLogExporter(compositeExporter, customSampler)
                    val logProcessor = getBatchLogRecordProcessor(samplingLogExporter)
                    this@InstrumentationManager.logProcessor = logProcessor

                    sdkLoggerProviderBuilder.addLogRecordProcessor(logProcessor)
                } else {
                    val samplingLogExporter = SamplingLogExporter(logExporter, customSampler)
                    val logProcessor = getBatchLogRecordProcessor(samplingLogExporter)
                    this@InstrumentationManager.logProcessor = logProcessor

                    sdkLoggerProviderBuilder.addLogRecordProcessor(logProcessor)
                }
            }
            .addTracerProviderCustomizer { sdkTracerProviderBuilder, application ->
                val spanExporter = OtlpHttpSpanExporter.builder()
                    .setEndpoint(options.otlpEndpoint + TRACES_PATH)
                    .setHeaders { options.customHeaders }
                    .build()

                sdkTracerProviderBuilder.setResource(resources)

<<<<<<< HEAD
                if (options.debug) {
                    val spanExporters = mutableListOf<SpanExporter>(spanExporter)
                    inMemorySpanExporter = InMemorySpanExporter.create().also {
                        spanExporters.add(it)
                    }
=======
                val spanProcessor = BatchSpanProcessor.builder(samplingTraceExporter)
                    .setMaxQueueSize(100)
                    .setScheduleDelay(1000, TimeUnit.MILLISECONDS)
                    .setExporterTimeout(5000, TimeUnit.MILLISECONDS)
                    .setMaxExportBatchSize(10)
                    .build()
                this@InstrumentationManager.spanProcessor = spanProcessor
>>>>>>> 06226caf

                    val debugExporter = object : SpanExporter {
                        override fun export(spans: Collection<SpanData>): CompletableResultCode {
                            for (span in spans) {
                                logger.info(span.toString())
                            }
                            return CompletableResultCode.ofSuccess()
                        }

                        override fun flush(): CompletableResultCode = CompletableResultCode.ofSuccess()
                        override fun shutdown(): CompletableResultCode = CompletableResultCode.ofSuccess()
                    }
                    spanExporters.add(debugExporter)

                    val compositeExporter = CompositeSpanExporter(spanExporters)
                    val samplingTraceExporter = SamplingTraceExporter(compositeExporter, customSampler)
                    val spanProcessor = getBatchSpanProcessor(samplingTraceExporter)

                    sdkTracerProviderBuilder.addSpanProcessor(spanProcessor)
                } else {
                    val samplingTraceExporter = SamplingTraceExporter(spanExporter, customSampler)
                    val spanProcessor = getBatchSpanProcessor(samplingTraceExporter)

                    sdkTracerProviderBuilder.addSpanProcessor(spanProcessor)
                }
            }
            .addMeterProviderCustomizer { sdkMeterProviderBuilder, application ->
                val metricExporter: MetricExporter = OtlpHttpMetricExporter.builder()
                    .setEndpoint(options.otlpEndpoint + METRICS_PATH)
                    .setHeaders { options.customHeaders }
                    .build()

                // Configure a periodic reader that pushes metrics every 10 seconds.
                val metricReader: PeriodicMetricReader =
                    PeriodicMetricReader.builder(metricExporter)
                        .setInterval(10, TimeUnit.SECONDS)
                        .build()
                this@InstrumentationManager.metricsReader = metricReader

                sdkMeterProviderBuilder
                    .setResource(resources)
                    .registerMetricReader(metricReader)
            }
            .build()

        if (options.debug) {
            telemetryInspector = notNull(inMemorySpanExporter, inMemoryLogExporter) { spanExporter, logExporter ->
                TelemetryInspector(spanExporter, logExporter)
            }
        }

        otelMeter = otelRUM.openTelemetry.meterProvider.get(INSTRUMENTATION_SCOPE_NAME)
        otelLogger = otelRUM.openTelemetry.logsBridge.get(INSTRUMENTATION_SCOPE_NAME)
        otelTracer = otelRUM.openTelemetry.tracerProvider.get(INSTRUMENTATION_SCOPE_NAME)

        scope.launch {
            val samplingConfig = getSamplingConfig()
            if (samplingConfig != null) logger.info("Sampling configuration was successfully loaded")
            customSampler.setConfig(samplingConfig)
        }
    }

    private fun getBatchLogRecordProcessor(logRecordExporter: LogRecordExporter): BatchLogRecordProcessor {
        return BatchLogRecordProcessor.builder(logRecordExporter)
            .setMaxQueueSize(100)
            .setScheduleDelay(1000, TimeUnit.MILLISECONDS)
            .setExporterTimeout(5000, TimeUnit.MILLISECONDS)
            .setMaxExportBatchSize(10)
            .build()
    }

    private fun getBatchSpanProcessor(spanExporter: SpanExporter): BatchSpanProcessor {
        return BatchSpanProcessor.builder(spanExporter)
            .setMaxQueueSize(100)
            .setScheduleDelay(1000, TimeUnit.MILLISECONDS)
            .setExporterTimeout(5000, TimeUnit.MILLISECONDS)
            .setMaxExportBatchSize(10)
            .build()
    }

    fun recordMetric(metric: Metric) {
        otelMeter.gaugeBuilder(metric.name).build()
            .set(metric.value, metric.attributes)
    }

    fun recordCount(metric: Metric) {
        // TODO: handle double casting to long better
        otelMeter.counterBuilder(metric.name).build()
            .add(metric.value.toLong(), metric.attributes)
    }

    fun recordIncr(metric: Metric) {
        otelMeter.counterBuilder(metric.name).build()
            .add(1, metric.attributes)
    }

    fun recordHistogram(metric: Metric) {
        otelMeter.histogramBuilder(metric.name).build()
            .record(metric.value, metric.attributes)
    }

    fun recordUpDownCounter(metric: Metric) {
        otelMeter.upDownCounterBuilder(metric.name)
            .build().add(metric.value.toLong(), metric.attributes)
    }

    fun recordLog(message: String, severity: Severity, attributes: Attributes) {
        otelLogger.logRecordBuilder()
            .setBody(message)
            .setTimestamp(System.currentTimeMillis(), TimeUnit.MILLISECONDS)
            .setSeverity(severity)
            .setSeverityText(severity.toString())
            .setAllAttributes(attributes)
            .emit()
    }

    fun recordError(error: Error, attributes: Attributes) {
        val span = otelTracer
            .spanBuilder("highlight.error")
            .setParent(
                Context.current().with(Span.current())
            )
            .startSpan()

        val attrBuilder = Attributes.builder()
        attrBuilder.putAll(attributes)

        span.recordException(error, attrBuilder.build())
        span.end()
    }

    fun startSpan(name: String, attributes: Attributes): Span {
        return otelTracer.spanBuilder(name)
            .setAllAttributes(attributes)
            .startSpan()
    }

    /**
<<<<<<< HEAD
     * Returns the telemetry inspector if debug option is enabled.
     *
     * @return TelemetryInspector instance or null
     */
    fun getTelemetryInspector(): TelemetryInspector? = telemetryInspector
=======
     * Flushes all pending telemetry data (traces, logs, metrics).
     * @return true if all flush operations succeeded, false otherwise
     */
    fun flush(): Boolean {
        val results = mutableListOf<CompletableResultCode>()

        spanProcessor?.let {
            results.add(it.forceFlush())
        }
        logProcessor?.let {
            results.add(it.forceFlush())
        }
        metricsReader?.let {
            results.add(it.forceFlush())
        }

        // Wait for all flush operations to complete with a single 5 second timeout
        return CompletableResultCode.ofAll(results).join(5, TimeUnit.SECONDS).isSuccess
    }
>>>>>>> 06226caf

    /**
     * Fetches sampling configuration from GraphQL endpoint
     * @return SamplingConfig or null if error occurs
     */
    private suspend fun getSamplingConfig(): SamplingConfig? {
        return try {
            samplingApiService.getSamplingConfig(sdkKey)
        } catch (err: Exception) {
            logger.warn("Failed to get sampling config: ${err.message}")
            null
        }
    }
}<|MERGE_RESOLUTION|>--- conflicted
+++ resolved
@@ -139,21 +139,11 @@
 
                 sdkTracerProviderBuilder.setResource(resources)
 
-<<<<<<< HEAD
                 if (options.debug) {
                     val spanExporters = mutableListOf<SpanExporter>(spanExporter)
                     inMemorySpanExporter = InMemorySpanExporter.create().also {
                         spanExporters.add(it)
                     }
-=======
-                val spanProcessor = BatchSpanProcessor.builder(samplingTraceExporter)
-                    .setMaxQueueSize(100)
-                    .setScheduleDelay(1000, TimeUnit.MILLISECONDS)
-                    .setExporterTimeout(5000, TimeUnit.MILLISECONDS)
-                    .setMaxExportBatchSize(10)
-                    .build()
-                this@InstrumentationManager.spanProcessor = spanProcessor
->>>>>>> 06226caf
 
                     val debugExporter = object : SpanExporter {
                         override fun export(spans: Collection<SpanData>): CompletableResultCode {
@@ -171,11 +161,13 @@
                     val compositeExporter = CompositeSpanExporter(spanExporters)
                     val samplingTraceExporter = SamplingTraceExporter(compositeExporter, customSampler)
                     val spanProcessor = getBatchSpanProcessor(samplingTraceExporter)
+                    this@InstrumentationManager.spanProcessor = spanProcessor
 
                     sdkTracerProviderBuilder.addSpanProcessor(spanProcessor)
                 } else {
                     val samplingTraceExporter = SamplingTraceExporter(spanExporter, customSampler)
                     val spanProcessor = getBatchSpanProcessor(samplingTraceExporter)
+                    this@InstrumentationManager.spanProcessor = spanProcessor
 
                     sdkTracerProviderBuilder.addSpanProcessor(spanProcessor)
                 }
@@ -292,13 +284,13 @@
     }
 
     /**
-<<<<<<< HEAD
      * Returns the telemetry inspector if debug option is enabled.
      *
      * @return TelemetryInspector instance or null
      */
     fun getTelemetryInspector(): TelemetryInspector? = telemetryInspector
-=======
+
+    /**
      * Flushes all pending telemetry data (traces, logs, metrics).
      * @return true if all flush operations succeeded, false otherwise
      */
@@ -318,7 +310,6 @@
         // Wait for all flush operations to complete with a single 5 second timeout
         return CompletableResultCode.ofAll(results).join(5, TimeUnit.SECONDS).isSuccess
     }
->>>>>>> 06226caf
 
     /**
      * Fetches sampling configuration from GraphQL endpoint
