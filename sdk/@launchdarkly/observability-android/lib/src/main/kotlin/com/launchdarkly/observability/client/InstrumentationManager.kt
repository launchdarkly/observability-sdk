package com.launchdarkly.observability.client

import android.app.Application
import com.launchdarkly.logging.LDLogger
import com.launchdarkly.observability.api.Options
import com.launchdarkly.observability.interfaces.Metric
import com.launchdarkly.observability.network.GraphQLClient
import com.launchdarkly.observability.network.SamplingApiService
import com.launchdarkly.observability.sampling.CustomSampler
import com.launchdarkly.observability.sampling.ExportSampler
import com.launchdarkly.observability.sampling.SamplingConfig
import com.launchdarkly.observability.sampling.SamplingLogExporter
import com.launchdarkly.observability.sampling.SamplingTraceExporter
import io.opentelemetry.android.OpenTelemetryRum
import io.opentelemetry.android.config.OtelRumConfig
import io.opentelemetry.android.features.diskbuffering.DiskBufferingConfig
import io.opentelemetry.android.session.SessionConfig
import io.opentelemetry.api.common.Attributes
import io.opentelemetry.api.logs.Logger
import io.opentelemetry.api.logs.Severity
import io.opentelemetry.api.metrics.DoubleGauge
import io.opentelemetry.api.metrics.DoubleHistogram
import io.opentelemetry.api.metrics.LongCounter
import io.opentelemetry.api.metrics.LongUpDownCounter
import io.opentelemetry.api.metrics.Meter
import io.opentelemetry.api.trace.Span
import io.opentelemetry.api.trace.Tracer
import io.opentelemetry.context.Context
import io.opentelemetry.exporter.otlp.http.logs.OtlpHttpLogRecordExporter
import io.opentelemetry.exporter.otlp.http.metrics.OtlpHttpMetricExporter
import io.opentelemetry.exporter.otlp.http.trace.OtlpHttpSpanExporter
import io.opentelemetry.sdk.common.CompletableResultCode
import io.opentelemetry.sdk.logs.LogRecordProcessor
import io.opentelemetry.sdk.logs.SdkLoggerProviderBuilder
import io.opentelemetry.sdk.logs.export.BatchLogRecordProcessor
import io.opentelemetry.sdk.logs.export.LogRecordExporter
import io.opentelemetry.sdk.metrics.SdkMeterProviderBuilder
import io.opentelemetry.sdk.metrics.export.AggregationTemporalitySelector
import io.opentelemetry.sdk.metrics.export.MetricExporter
import io.opentelemetry.sdk.metrics.export.PeriodicMetricReader
import io.opentelemetry.sdk.resources.Resource
import io.opentelemetry.sdk.trace.SdkTracerProviderBuilder
import io.opentelemetry.sdk.trace.export.BatchSpanProcessor
import io.opentelemetry.sdk.trace.export.SpanExporter
import kotlinx.coroutines.CoroutineScope
import kotlinx.coroutines.Dispatchers
import kotlinx.coroutines.SupervisorJob
import kotlinx.coroutines.launch
import java.util.concurrent.ConcurrentHashMap
import java.util.concurrent.TimeUnit

/**
 * Manages instrumentation for LaunchDarkly Observability.
 *
 * @param application The application instance.
 * @param sdkKey The SDK key.
 * @param resources The OpenTelemetry resource describing this service.
 * @param logger The logger.
 * @param options Additional options.
 */
class InstrumentationManager(
    private val application: Application,
    private val sdkKey: String,
    private val resources: Resource,
    private val logger: LDLogger,
    private val options: Options,
) {
    private val otelRUM: OpenTelemetryRum
    private var otelMeter: Meter
    private var otelLogger: Logger
    private var otelTracer: Tracer
    private var customSampler = CustomSampler()
    private val graphqlClient = GraphQLClient(options.backendUrl)
    private val samplingApiService = SamplingApiService(graphqlClient)
    private var telemetryInspector: TelemetryInspector? = null
    private var spanProcessor: BatchSpanProcessor? = null
    private var logProcessor: LogRecordProcessor? = null
    private var metricsReader: PeriodicMetricReader? = null
    private var launchTimeInstrumentation: LaunchTimeInstrumentation? = null
    private val gaugeCache = ConcurrentHashMap<String, DoubleGauge>()
    private val counterCache = ConcurrentHashMap<String, LongCounter>()
    private val histogramCache = ConcurrentHashMap<String, DoubleHistogram>()
    private val upDownCounterCache = ConcurrentHashMap<String, LongUpDownCounter>()

    //TODO: Evaluate if this class should have a close/shutdown method to close this scope
    private val scope = CoroutineScope(Dispatchers.IO + SupervisorJob())

    init {
        initializeTelemetryInspector()
        val otelRumConfig = createOtelRumConfig()

<<<<<<< HEAD
        val builder = OpenTelemetryRum.builder(application, otelRumConfig)
=======
        val rumBuilder = OpenTelemetryRum.builder(application, otelRumConfig)
>>>>>>> 906aca26
            .addLoggerProviderCustomizer { sdkLoggerProviderBuilder, _ ->
                // TODO: O11Y-627 - need to refactor this so that the disableLogs option is specific to core logging functionality. when logs are disabled, session replay logs should not be blocked
                return@addLoggerProviderCustomizer if (options.disableLogs && options.disableErrorTracking) {
                    sdkLoggerProviderBuilder
                } else {
                    val processor = createLoggerProcessor(
                        sdkLoggerProviderBuilder,
                        customSampler,
                        sdkKey,
                        resources,
                        logger,
                        telemetryInspector,
                        options
                    )
                    logProcessor = processor
                    sdkLoggerProviderBuilder.addLogRecordProcessor(processor)
                }
            }
            .addTracerProviderCustomizer { sdkTracerProviderBuilder, _ ->
                return@addTracerProviderCustomizer if (options.disableTraces && options.disableErrorTracking) {
                    sdkTracerProviderBuilder
                } else {
                    configureTracerProvider(sdkTracerProviderBuilder)
                }
            }
            .addMeterProviderCustomizer { sdkMeterProviderBuilder, _ ->
                return@addMeterProviderCustomizer if (options.disableMetrics) {
                    sdkMeterProviderBuilder
                } else {
                    configureMeterProvider(sdkMeterProviderBuilder)
                }
            }

        for (instrumentation in options.instrumentations) {
<<<<<<< HEAD
            builder.addInstrumentation(instrumentation)
        }

        otelRUM = builder.build()
=======
            rumBuilder.addInstrumentation(instrumentation)
        }

        if (!options.disableMetrics) {
            launchTimeInstrumentation = LaunchTimeInstrumentation(
                application = application,
                metricRecorder = this::recordHistogram
            ).also {
                rumBuilder.addInstrumentation(it)
            }
        }

        otelRUM = rumBuilder.build()
>>>>>>> 906aca26
        loadSamplingConfigAsync()

        otelMeter = otelRUM.openTelemetry.meterProvider.get(INSTRUMENTATION_SCOPE_NAME)
        otelLogger = otelRUM.openTelemetry.logsBridge.get(INSTRUMENTATION_SCOPE_NAME)
        otelTracer = otelRUM.openTelemetry.tracerProvider.get(INSTRUMENTATION_SCOPE_NAME)
    }

    private fun createOtelRumConfig(): OtelRumConfig {
        val config = OtelRumConfig()
            .setDiskBufferingConfig(
                DiskBufferingConfig.create(
                    enabled = isAnySignalEnabled(options),
                    debugEnabled = options.debug
                )
            )
            .setSessionConfig(SessionConfig(backgroundInactivityTimeout = options.sessionBackgroundTimeout))

        if (options.disableErrorTracking) {
            // Disables Crash reporter
            // "crash" is the instrumentation name defined in [io.opentelemetry.android.instrumentation.crash.CrashReporterInstrumentation.java]
            config.suppressInstrumentation("crash")
        }

        return config
    }

    private fun isAnySignalEnabled(options: Options): Boolean {
        return !options.disableLogs || !options.disableTraces || !options.disableMetrics || !options.disableErrorTracking
    }

    private fun configureTracerProvider(sdkTracerProviderBuilder: SdkTracerProviderBuilder): SdkTracerProviderBuilder {
        val primarySpanExporter = createOtlpSpanExporter()
        sdkTracerProviderBuilder.setResource(resources)

        val finalExporter = createSpanExporter(primarySpanExporter)
        val processor = createBatchSpanProcessor(finalExporter)

        spanProcessor = processor
        return sdkTracerProviderBuilder.addSpanProcessor(processor)
    }

    private fun configureMeterProvider(sdkMeterProviderBuilder: SdkMeterProviderBuilder): SdkMeterProviderBuilder {
        val primaryMetricExporter = createOtlpMetricExporter()

        val finalExporter = createMetricExporter(primaryMetricExporter)
        val metricReader = createPeriodicMetricReader(finalExporter)

        metricsReader = metricReader
        return sdkMeterProviderBuilder
            .setResource(resources)
            .registerMetricReader(metricReader)
    }

    private fun createOtlpSpanExporter(): SpanExporter {
        return OtlpHttpSpanExporter.builder()
            .setEndpoint(options.otlpEndpoint + TRACES_PATH)
            .setHeaders { options.customHeaders }
            .build()
    }

    private fun createOtlpMetricExporter(): MetricExporter {
        return OtlpHttpMetricExporter.builder()
            .setEndpoint(options.otlpEndpoint + METRICS_PATH)
            .setHeaders { options.customHeaders }
            .setAggregationTemporalitySelector(AggregationTemporalitySelector.deltaPreferred())
            .build()
    }

    private fun createSpanExporter(primaryExporter: SpanExporter): SpanExporter {
        val baseExporter = if (options.debug) {
            SpanExporter.composite(
                buildList {
                    add(primaryExporter)
                    add(DebugSpanExporter(logger))
                    telemetryInspector?.let { add(it.spanExporter) }
                }
            )
        } else {
            primaryExporter
        }

        val conditionalExporter = ConditionalSpanExporter(
            delegate = baseExporter,
            allowNormalSpans = !options.disableTraces,
            allowErrorSpans = !options.disableErrorTracking
        )

        return SamplingTraceExporter(conditionalExporter, customSampler)
    }

    private fun createMetricExporter(primaryExporter: MetricExporter): MetricExporter {
        return if (options.debug) {
            CompositeMetricExporter(
                buildList {
                    add(primaryExporter)
                    add(DebugMetricExporter(logger))
                    telemetryInspector?.let { add(it.metricExporter) }
                }
            )
        } else {
            primaryExporter
        }
    }

    private fun createPeriodicMetricReader(metricExporter: MetricExporter): PeriodicMetricReader {
        // Configure a periodic reader that pushes metrics every 10 seconds.
        return PeriodicMetricReader.builder(metricExporter)
            .setInterval(METRICS_EXPORT_INTERVAL_MS, TimeUnit.MILLISECONDS)
            .build()
    }

    private fun initializeTelemetryInspector() {
        if (options.debug) {
            telemetryInspector = TelemetryInspector()
        }
    }

    private fun loadSamplingConfigAsync() {
        scope.launch {
            val samplingConfig = getSamplingConfig()
            if (samplingConfig != null) {
                logger.info("Sampling configuration was successfully loaded")
            }
            customSampler.setConfig(samplingConfig)
        }
    }

    private fun createBatchSpanProcessor(spanExporter: SpanExporter): BatchSpanProcessor {
        return BatchSpanProcessor.builder(spanExporter)
            .setMaxQueueSize(BATCH_MAX_QUEUE_SIZE)
            .setScheduleDelay(BATCH_SCHEDULE_DELAY_MS, TimeUnit.MILLISECONDS)
            .setExporterTimeout(BATCH_EXPORTER_TIMEOUT_MS, TimeUnit.MILLISECONDS)
            .setMaxExportBatchSize(BATCH_MAX_EXPORT_SIZE)
            .build()
    }

    fun recordMetric(metric: Metric) {
        val gauge = gaugeCache.getOrPut(metric.name) {
            otelMeter.gaugeBuilder(metric.name).build()
        }
        gauge.set(metric.value, metric.attributes)
    }

    fun recordCount(metric: Metric) {
        // TODO: handle double casting to long better
        val counter = counterCache.getOrPut(metric.name) {
            otelMeter.counterBuilder(metric.name).build()
        }
        counter.add(metric.value.toLong(), metric.attributes)
    }

    fun recordIncr(metric: Metric) {
        val counter = counterCache.getOrPut(metric.name) {
            otelMeter.counterBuilder(metric.name).build()
        }
        // It increments the value until the metric is exported, then it’s reset.
        counter.add(1, metric.attributes)
    }

    fun recordHistogram(metric: Metric) {
        val histogram = histogramCache.getOrPut(metric.name) {
            otelMeter.histogramBuilder(metric.name).build()
        }
        histogram.record(metric.value, metric.attributes)
    }

    fun recordUpDownCounter(metric: Metric) {
        val upDownCounter = upDownCounterCache.getOrPut(metric.name) {
            otelMeter.upDownCounterBuilder(metric.name).build()
        }
        upDownCounter.add(metric.value.toLong(), metric.attributes)
    }

    fun recordLog(message: String, severity: Severity, attributes: Attributes) {
        otelLogger.logRecordBuilder()
            .setBody(message)
            .setTimestamp(System.currentTimeMillis(), TimeUnit.MILLISECONDS)
            .setSeverity(severity)
            .setSeverityText(severity.toString())
            .setAllAttributes(attributes)
            .emit()
    }

    fun recordError(error: Error, attributes: Attributes) {
        if (!options.disableErrorTracking) {
            val span = otelTracer
                .spanBuilder(ERROR_SPAN_NAME)
                .setParent(Context.current().with(Span.current()))
                .startSpan()

            val attrBuilder = Attributes.builder()
            attrBuilder.putAll(attributes)

            span.recordException(error, attrBuilder.build())
            span.end()
        }
    }

    fun startSpan(name: String, attributes: Attributes): Span {
        return otelTracer.spanBuilder(name)
            .setAllAttributes(attributes)
            .startSpan()
    }

    /**
     * Returns the telemetry inspector if debug option is enabled.
     *
     * @return TelemetryInspector instance or null
     */
    fun getTelemetryInspector(): TelemetryInspector? = telemetryInspector

    /**
     * Returns the tracer instance for creating spans.
     *
     * @return Tracer instance
     */
    fun getTracer(): Tracer = otelTracer

    /**
     * Flushes all pending telemetry data (traces, logs, metrics).
     * @return true if all flush operations succeeded, false otherwise
     */
    fun flush(): Boolean {
        val results = listOfNotNull(
            spanProcessor?.forceFlush(),
            logProcessor?.forceFlush(),
            metricsReader?.forceFlush()
        )

        // Wait for all flush operations to complete with a single 5 second timeout
        return CompletableResultCode.ofAll(results)
            .join(FLUSH_TIMEOUT_SECONDS, TimeUnit.SECONDS)
            .isSuccess
    }

    /**
     * Fetches sampling configuration from GraphQL endpoint
     * @return SamplingConfig or null if error occurs
     */
    private suspend fun getSamplingConfig(): SamplingConfig? {
        return try {
            samplingApiService.getSamplingConfig(sdkKey)
        } catch (err: Exception) {
            logger.warn("Failed to get sampling config: ${err.message}")
            null
        }
    }

    companion object {
        private const val METRICS_PATH = "/v1/metrics"
        private const val LOGS_PATH = "/v1/logs"
        private const val TRACES_PATH = "/v1/traces"
        private const val INSTRUMENTATION_SCOPE_NAME = "com.launchdarkly.observability"
        const val ERROR_SPAN_NAME = "highlight.error"
        private const val BATCH_MAX_QUEUE_SIZE = 100
        private const val BATCH_SCHEDULE_DELAY_MS = 1000L
        private const val BATCH_EXPORTER_TIMEOUT_MS = 5000L
        private const val BATCH_MAX_EXPORT_SIZE = 10
<<<<<<< HEAD
        private const val METRICS_EXPORT_INTERVAL_SECONDS = 10L
=======
        private const val METRICS_EXPORT_INTERVAL_MS = 10_000L
>>>>>>> 906aca26
        private const val FLUSH_TIMEOUT_SECONDS = 5L

        internal fun createLoggerProcessor(
            sdkLoggerProviderBuilder: SdkLoggerProviderBuilder,
            exportSampler: ExportSampler,
            sdkKey: String,
            resource: Resource,
            logger: LDLogger,
            telemetryInspector: TelemetryInspector?,
            options: Options,
        ): LogRecordProcessor {
            val primaryLogExporter = createOtlpLogExporter(options)
            sdkLoggerProviderBuilder.setResource(resource)

            val finalExporter = createLogExporter(
                primaryLogExporter,
                exportSampler,
                logger,
                telemetryInspector,
                options
            )
            val baseProcessor = createBatchLogRecordProcessor(finalExporter)

            // Here we set up a routing log processor that will route logs with a matching scope name to the
            // respective instrumentation's log record processor.  If the log's scope name does not match
            // an instrumentation's scope name, it will fall through to the base processor.  This was
            // originally added to route replay instrumentation logs through a separate log processing
            // pipeline to provide instrumentation specific caching and export.
            val routingLogRecordProcessor =
                RoutingLogRecordProcessor(fallthroughProcessor = baseProcessor)
<<<<<<< HEAD
            for (i in options.instrumentations) {
                i.getLogRecordProcessor(credential = sdkKey)?.let {
                    i.getLoggerScopeName().let { scopeName ->
                        routingLogRecordProcessor.registerProcessor(scopeName, it)
=======
            options.instrumentations.forEach { instrumentation ->
                instrumentation.getLogRecordProcessor(credential = sdkKey)?.let { processor ->
                    instrumentation.getLoggerScopeName().let { scopeName ->
                        routingLogRecordProcessor.addProcessor(scopeName, processor)
>>>>>>> 906aca26
                    }
                }
            }

            return routingLogRecordProcessor
        }

        private fun createOtlpLogExporter(options: Options): LogRecordExporter {
            return OtlpHttpLogRecordExporter.builder()
                .setEndpoint(options.otlpEndpoint + LOGS_PATH)
                .setHeaders { options.customHeaders }
                .build()
        }

        private fun createLogExporter(
            primaryExporter: LogRecordExporter,
            exportSampler: ExportSampler,
            logger: LDLogger,
            telemetryInspector: TelemetryInspector?,
            options: Options
        ): LogRecordExporter {
            val baseExporter = if (options.debug) {
                LogRecordExporter.composite(
                    buildList {
                        add(primaryExporter)
                        add(DebugLogExporter(logger))
                        telemetryInspector?.let { add(it.logExporter) }
                    }
                )
            } else {
                primaryExporter
            }

            val conditionalExporter = ConditionalLogRecordExporter(
                delegate = baseExporter,
                allowNormalLogs = !options.disableLogs,
                allowCrashes = !options.disableErrorTracking
            )

            return SamplingLogExporter(conditionalExporter, exportSampler)
        }

        fun createBatchLogRecordProcessor(logRecordExporter: LogRecordExporter): BatchLogRecordProcessor {
            return BatchLogRecordProcessor.builder(logRecordExporter)
                .setMaxQueueSize(BATCH_MAX_QUEUE_SIZE)
                .setScheduleDelay(BATCH_SCHEDULE_DELAY_MS, TimeUnit.MILLISECONDS)
                .setExporterTimeout(BATCH_EXPORTER_TIMEOUT_MS, TimeUnit.MILLISECONDS)
                .setMaxExportBatchSize(BATCH_MAX_EXPORT_SIZE)
                .build()
        }
    }
}<|MERGE_RESOLUTION|>--- conflicted
+++ resolved
@@ -89,11 +89,7 @@
         initializeTelemetryInspector()
         val otelRumConfig = createOtelRumConfig()
 
-<<<<<<< HEAD
-        val builder = OpenTelemetryRum.builder(application, otelRumConfig)
-=======
         val rumBuilder = OpenTelemetryRum.builder(application, otelRumConfig)
->>>>>>> 906aca26
             .addLoggerProviderCustomizer { sdkLoggerProviderBuilder, _ ->
                 // TODO: O11Y-627 - need to refactor this so that the disableLogs option is specific to core logging functionality. when logs are disabled, session replay logs should not be blocked
                 return@addLoggerProviderCustomizer if (options.disableLogs && options.disableErrorTracking) {
@@ -128,12 +124,6 @@
             }
 
         for (instrumentation in options.instrumentations) {
-<<<<<<< HEAD
-            builder.addInstrumentation(instrumentation)
-        }
-
-        otelRUM = builder.build()
-=======
             rumBuilder.addInstrumentation(instrumentation)
         }
 
@@ -147,7 +137,6 @@
         }
 
         otelRUM = rumBuilder.build()
->>>>>>> 906aca26
         loadSamplingConfigAsync()
 
         otelMeter = otelRUM.openTelemetry.meterProvider.get(INSTRUMENTATION_SCOPE_NAME)
@@ -406,11 +395,7 @@
         private const val BATCH_SCHEDULE_DELAY_MS = 1000L
         private const val BATCH_EXPORTER_TIMEOUT_MS = 5000L
         private const val BATCH_MAX_EXPORT_SIZE = 10
-<<<<<<< HEAD
-        private const val METRICS_EXPORT_INTERVAL_SECONDS = 10L
-=======
         private const val METRICS_EXPORT_INTERVAL_MS = 10_000L
->>>>>>> 906aca26
         private const val FLUSH_TIMEOUT_SECONDS = 5L
 
         internal fun createLoggerProcessor(
@@ -441,17 +426,10 @@
             // pipeline to provide instrumentation specific caching and export.
             val routingLogRecordProcessor =
                 RoutingLogRecordProcessor(fallthroughProcessor = baseProcessor)
-<<<<<<< HEAD
-            for (i in options.instrumentations) {
-                i.getLogRecordProcessor(credential = sdkKey)?.let {
-                    i.getLoggerScopeName().let { scopeName ->
-                        routingLogRecordProcessor.registerProcessor(scopeName, it)
-=======
             options.instrumentations.forEach { instrumentation ->
                 instrumentation.getLogRecordProcessor(credential = sdkKey)?.let { processor ->
                     instrumentation.getLoggerScopeName().let { scopeName ->
                         routingLogRecordProcessor.addProcessor(scopeName, processor)
->>>>>>> 906aca26
                     }
                 }
             }
