--- conflicted
+++ resolved
@@ -17,10 +17,7 @@
 import android.view.WindowManager.LayoutParams.TYPE_BASE_APPLICATION
 import androidx.annotation.RequiresApi
 import android.graphics.Path
-<<<<<<< HEAD
 import android.util.Log
-=======
->>>>>>> 50723a32
 import com.launchdarkly.logging.LDLogger
 import com.launchdarkly.observability.coroutines.DispatcherProviderHolder
 import com.launchdarkly.observability.replay.masking.MaskMatcher
@@ -37,8 +34,6 @@
 import androidx.core.graphics.withTranslation
 import com.launchdarkly.observability.replay.masking.Mask
 import androidx.core.graphics.createBitmap
-import com.launchdarkly.observability.replay.masking.draw
-import java.util.Dictionary
 import kotlin.collections.mutableMapOf
 import kotlin.math.abs
 import kotlin.math.max
@@ -125,7 +120,6 @@
             // TODO: O11Y-625 - see if holding bitmap is more efficient than base64 encoding immediately after compression
             // TODO: O11Y-628 - use captureQuality option for scaling and adjust this bitmap accordingly, may need to investigate power of 2 rounding for performance
             // Create a bitmap with the window dimensions
-<<<<<<< HEAD
 
             val capturingWindowEntries = windowsEntries.subList(baseIndex, windowsEntries.size)
             val beforeMasks = mutableMapOf<Int, List<Mask>>()
@@ -141,17 +135,6 @@
                 if (captureResult == null) {
                     if (i == 0) {
                         return@withContext null
-=======
-            val baseResult = captureViewResult(baseWindowEntry) ?: return@withContext null
-
-            // capture rest of views on top of base
-            val pairs = mutableListOf<CaptureResult>()
-            var afterBase = false
-            for (windowEntry in windowsEntries) {
-                if (afterBase) {
-                    captureViewResult(windowEntry)?.let { result ->
-                        pairs.add(result)
->>>>>>> 50723a32
                     }
                     beforeMasks.remove(i)
                 }
@@ -224,13 +207,7 @@
 
     private suspend fun captureViewResult(windowEntry: WindowEntry): CaptureResult? {
         val bitmap = captureViewBitmap(windowEntry) ?: return null
-<<<<<<< HEAD
         return CaptureResult(windowEntry, bitmap)
-=======
-        val masks = maskCollector.collectMasks(windowEntry.rootView, maskMatchers)
-
-        return CaptureResult(windowEntry, bitmap, masks)
->>>>>>> 50723a32
     }
 
     private suspend fun captureViewBitmap(windowEntry: WindowEntry): Bitmap? {
@@ -342,31 +319,42 @@
      * @param canvas The canvas to mask
      * @param afterMasks areas that will be masked
      */
-<<<<<<< HEAD
-//    private fun drawMasks(canvas: Canvas, captureResult: CaptureResult) {
-////        val path = Path()
-////        captureResult.beforeMasks.forEach { mask ->
-////            mask.draw(path, canvas, beforeMasksPaint)
-////        }
-////        captureResult.afterMasks.forEach { mask ->
-////            mask.draw(path, canvas, afterMaskPaint)
-////        }
-//    }
 
     private fun drawMasks(canvas: Canvas, beforeMasks: List<Mask>?, afterMasks: List<Mask>?) {
         if (afterMasks == null && beforeMasks == null) return
 
         val path = Path()
         beforeMasks?.forEach { mask ->
-            mask.draw(path, canvas, beforeMaskPaint)
+            drawMask(mask, path, canvas, beforeMaskPaint)
         }
         afterMasks?.forEach { mask ->
-            mask.draw(path, canvas, afterMaskPaint)
+            drawMask(mask, path, canvas, afterMaskPaint)
+        }
+    }
+
+    private val maskIntRect = Rect()
+    private fun drawMask(mask: Mask, path: Path, canvas: Canvas, paint: Paint) {
+        if (mask.points != null) {
+            val pts = mask.points
+
+            path.reset()
+            path.moveTo(pts[0], pts[1])
+            path.lineTo(pts[2], pts[3])
+            path.lineTo(pts[4], pts[5])
+            path.lineTo(pts[6], pts[7])
+            path.close()
+
+            canvas.drawPath(path, paint)
+        } else {
+            maskIntRect.left = mask.rect.left.toInt()
+            maskIntRect.top = mask.rect.top.toInt()
+            maskIntRect.right = mask.rect.right.toInt()
+            maskIntRect.bottom =  mask.rect.bottom.toInt()
+            canvas.drawRect(maskIntRect, paint)
         }
     }
 
     fun areMasksMapsStable(
-
         beforeMasksMap: Map<Int, List<Mask>>,
         afterMasksMap: Map<Int, List<Mask>>
     ): Map<Int, List<Mask>>? {
@@ -427,34 +415,6 @@
         }
         if (maxDiff > 0) {
             Log.i("CaptureSource", "maxDiff = " + maxDiff)
-=======
-    private fun drawMasks(canvas: Canvas, masks: List<Mask>) {
-        val path = Path()
-        masks.forEach { mask ->
-            drawMask(mask, path, canvas, maskPaint)
-        }
-    }
-
-    private val maskIntRect = Rect()
-    private fun drawMask(mask: Mask, path: Path, canvas: Canvas, paint: Paint) {
-        if (mask.points != null) {
-            val pts = mask.points
-
-            path.reset()
-            path.moveTo(pts[0], pts[1])
-            path.lineTo(pts[2], pts[3])
-            path.lineTo(pts[4], pts[5])
-            path.lineTo(pts[6], pts[7])
-            path.close()
-
-            canvas.drawPath(path, paint)
-        } else {
-            maskIntRect.left = mask.rect.left.toInt()
-            maskIntRect.top = mask.rect.top.toInt()
-            maskIntRect.right = mask.rect.right.toInt()
-            maskIntRect.bottom =  mask.rect.bottom.toInt()
-            canvas.drawRect(maskIntRect, paint)
->>>>>>> 50723a32
         }
         return resultMasks
     }
