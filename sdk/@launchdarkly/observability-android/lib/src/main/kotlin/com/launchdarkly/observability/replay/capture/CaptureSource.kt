package com.launchdarkly.observability.replay.capture

import android.annotation.SuppressLint
import android.graphics.Bitmap
import android.graphics.Canvas
import android.graphics.Color
import android.graphics.Paint
import android.graphics.Rect
import android.os.Handler
import android.os.Looper
import android.util.Base64
import android.view.Choreographer
import android.view.PixelCopy
import android.view.View
import android.view.Window
import android.view.WindowManager.LayoutParams.TYPE_APPLICATION
import android.view.WindowManager.LayoutParams.TYPE_BASE_APPLICATION
import com.launchdarkly.logging.LDLogger
import com.launchdarkly.observability.coroutines.DispatcherProviderHolder
import com.launchdarkly.observability.replay.masking.MaskMatcher
import com.launchdarkly.observability.replay.masking.MaskCollector
import io.opentelemetry.android.session.SessionManager
import kotlinx.coroutines.Dispatchers
import kotlinx.coroutines.flow.MutableSharedFlow
import kotlinx.coroutines.flow.SharedFlow
import kotlinx.coroutines.flow.asSharedFlow
import kotlinx.coroutines.suspendCancellableCoroutine
import kotlinx.coroutines.withContext
import java.io.ByteArrayOutputStream
import kotlin.coroutines.resume
import androidx.core.graphics.withTranslation
import com.launchdarkly.observability.replay.masking.Mask

/**
 * A source of [CaptureEvent]s taken from the most recently resumed [Activity]s window. Captures
 * are emitted on the [captureFlow] property of this class.
 *
 * @param sessionManager Used to get current session for tagging [CaptureEvent] with session id
 */
class CaptureSource(
    private val sessionManager: SessionManager,
    private val maskMatchers: List<MaskMatcher>,
    private val logger: LDLogger,
    // TODO: O11Y-628 - add captureQuality options
) {
    data class CaptureResult(
        val windowEntry: WindowEntry,
        val bitmap: Bitmap,
        val masks: List<Mask>
    )

    private val _captureEventFlow = MutableSharedFlow<CaptureEvent>()
    val captureFlow: SharedFlow<CaptureEvent> = _captureEventFlow.asSharedFlow()
    private val windowInspector = WindowInspector(logger)
    private val maskCollector = MaskCollector(logger)
    private val maskPaint = Paint().apply {
        color = Color.GRAY
        style = Paint.Style.FILL
    }

    private val tiledSignatureManager = TiledSignatureManager()
    @Volatile
    private var tiledSignature: TiledSignature? = null
    /**
     * Requests a [CaptureEvent] be taken now.
     */
    suspend fun captureNow() {
        val capture = doCapture()
        if (capture != null) {
            _captureEventFlow.emit(capture)
        }
    }

    /**
     * Internal capture routine.
     */
    private suspend fun doCapture(): CaptureEvent? =
        withContext(DispatcherProviderHolder.current.main) {
            // Synchronize with UI rendering frame
            suspendCancellableCoroutine<Unit> { continuation ->
                Choreographer.getInstance().postFrameCallback {
                    if (continuation.isActive) {
                        continuation.resume(Unit)
                    }
                }
            }
            
            val windowsEntries = windowInspector.appWindows()
            if (windowsEntries.isEmpty()) {
                return@withContext null
            }

            val baseWindowEntry = pickBaseWindow(windowsEntries) ?: return@withContext null
            val rect = baseWindowEntry.rect()

            // protect against race condition where decor view has no size
            if (rect.right <= 0 || rect.bottom <= 0) {
                return@withContext null
            }

            // TODO: O11Y-625 - optimize memory allocations
            // TODO: O11Y-625 - see if holding bitmap is more efficient than base64 encoding immediately after compression
            // TODO: O11Y-628 - use captureQuality option for scaling and adjust this bitmap accordingly, may need to investigate power of 2 rounding for performance
            // Create a bitmap with the window dimensions
            val timestamp = System.currentTimeMillis()
            val session = sessionManager.getSessionId()
            val baseResult = captureViewResult(baseWindowEntry) ?: return@withContext null

            // capture rest of views on top of base
            val pairs = mutableListOf<CaptureResult>()
            var afterBase = false
            for (windowEntry in windowsEntries) {
                if (afterBase) {
                    captureViewResult(windowEntry)?.let { result ->
                        pairs.add(result)
                    }
                } else if (windowEntry === baseWindowEntry) {
                    afterBase = true
                }
            }

            return@withContext withContext(DispatcherProviderHolder.current.default) {
                // off the main thread to avoid blocking the UI thread
                if (pairs.isNotEmpty() || baseResult.masks.isNotEmpty()) {
                    val canvas = Canvas(baseResult.bitmap)
                    drawMasks(canvas, baseResult.masks)

                    for (res in pairs) {
                        val entry = res.windowEntry
                        val dx = (entry.screenLeft - baseWindowEntry.screenLeft).toFloat()
                        val dy = (entry.screenTop - baseWindowEntry.screenTop).toFloat()

                        canvas.withTranslation(dx, dy) {
                            drawBitmap(res.bitmap, 0f, 0f, null)
                            drawMasks(canvas, res.masks)
                        }
                        res.bitmap.recycle()
                    }
                }

                val newSignature = tiledSignatureManager.compute(baseResult.bitmap, 64)
                if (newSignature != null && newSignature == tiledSignature) {
                    baseResult.bitmap.recycle()
                    // the similar bitmap not send
                    return@withContext null
                }
                tiledSignature = newSignature

                createCaptureEvent(baseResult.bitmap, rect, timestamp, session)
            }
        }

    private fun pickBaseWindow(windowsEntries: List<WindowEntry>): WindowEntry? {
        windowsEntries.firstOrNull {
            val wmType = it.layoutParams?.type ?: 0
            (wmType == TYPE_APPLICATION || wmType == TYPE_BASE_APPLICATION)
        }?.let { return it }

        windowsEntries.firstOrNull { it.type == WindowType.ACTIVITY }?.let { return it }

        windowsEntries.firstOrNull { it.type == WindowType.DIALOG }?.let { return it }

        // Fallback to the first available
        return windowsEntries.firstOrNull()
    }

    private suspend fun captureViewResult(windowEntry: WindowEntry): CaptureResult? {
        val bitmap = captureViewBitmap(windowEntry) ?: return null
        val masks = maskCollector.collectMasks(windowEntry.rootView, maskMatchers)
        return CaptureResult(windowEntry, bitmap, masks)
    }

    private suspend fun captureViewBitmap(windowEntry: WindowEntry): Bitmap? {
        val view = windowEntry.rootView

<<<<<<< HEAD
        if (windowEntry.isPixelCopyCandidate()) {
=======
        if (Build.VERSION.SDK_INT >= Build.VERSION_CODES.O && windowEntry.isPixelCopyCandidate()) {
>>>>>>> 31bb519a
            val window = windowInspector.findWindow(view)
            if (window != null) {
                pixelCopy(window, view, windowEntry.rect())?.let {
                    return it
                }
            }
        }

        // Fallback if window not available or old version
        return withContext(Dispatchers.Main.immediate) {
            if (!view.isAttachedToWindow || !view.isShown) return@withContext null

            return@withContext canvasDraw(view, windowEntry.rect())
        }
    }

    @SuppressLint("NewApi")
    private suspend fun pixelCopy(
        window: Window,
        view: View,
        rect: Rect,
    ): Bitmap? {
        val bitmap = Bitmap.createBitmap(
            view.width,
            view.height,
            Bitmap.Config.ARGB_8888
        )

        return suspendCancellableCoroutine { continuation ->
            val handler = Handler(Looper.getMainLooper())
            try {
                PixelCopy.request(
                    window,
                    rect,
                    bitmap,
                    { result ->
                        if (!continuation.isActive) return@request
                        if (result == PixelCopy.SUCCESS) {
                            continuation.resume(bitmap)
                        } else {
                            continuation.resume(null)
                        }
                    }, handler
                )
            } catch (exp: Exception) {
                // It could normally happen when view is being closed during screenshot
                logger.info("Failed to capture window", exp)
                continuation.resume(null)
            }
        }
    }

    private fun canvasDraw(
        view: View,
        rect: Rect,
    ): Bitmap? {
        val bitmap = Bitmap.createBitmap(
            view.width,
            view.height,
            Bitmap.Config.ARGB_8888
        )

        val canvas = Canvas(bitmap)
        view.draw(canvas)
        return bitmap
    }

    private fun createCaptureEvent(
        postMask: Bitmap,
        rect: Rect,
        timestamp: Long,
        session: String
    ): CaptureEvent {
        // TODO: O11Y-625 - optimize memory allocations here, re-use byte arrays and such
        val outputStream = ByteArrayOutputStream()
        return try {
            // TODO: O11Y-628 - calculate quality using captureQuality options
            postMask.compress(
                Bitmap.CompressFormat.WEBP,
                30,
                outputStream
            )
            val byteArray = outputStream.toByteArray()
            val compressedImage =
                Base64.encodeToString(
                    byteArray,
                    Base64.NO_WRAP
                )

            CaptureEvent(
                imageBase64 = compressedImage,
                origWidth = rect.width(),
                origHeight = rect.height(),
                timestamp = timestamp,
                session = session
            )
        } finally {
            try {
                outputStream.close()
            } catch (_: Throwable) {
            }
            try {
                postMask.recycle()
            } catch (_: Throwable) {
            }
        }
    }

    /**
     * Applies masking rectangles to the provided [canvas] using the provided [masks].
     *
     * @param canvas The canvas to mask
     * @param masks rects that will be masked
     */
    private fun drawMasks(canvas: Canvas, masks: List<Mask>) {
        masks.forEach { mask ->
            val integerRect = Rect(
                mask.rect.left.toInt(),
                mask.rect.top.toInt(),
                mask.rect.right.toInt(),
                mask.rect.bottom.toInt()
            )
            canvas.drawRect(integerRect, maskPaint)
        }
    }
}<|MERGE_RESOLUTION|>--- conflicted
+++ resolved
@@ -6,6 +6,7 @@
 import android.graphics.Color
 import android.graphics.Paint
 import android.graphics.Rect
+import android.os.Build
 import android.os.Handler
 import android.os.Looper
 import android.util.Base64
@@ -173,11 +174,7 @@
     private suspend fun captureViewBitmap(windowEntry: WindowEntry): Bitmap? {
         val view = windowEntry.rootView
 
-<<<<<<< HEAD
-        if (windowEntry.isPixelCopyCandidate()) {
-=======
         if (Build.VERSION.SDK_INT >= Build.VERSION_CODES.O && windowEntry.isPixelCopyCandidate()) {
->>>>>>> 31bb519a
             val window = windowInspector.findWindow(view)
             if (window != null) {
                 pixelCopy(window, view, windowEntry.rect())?.let {
