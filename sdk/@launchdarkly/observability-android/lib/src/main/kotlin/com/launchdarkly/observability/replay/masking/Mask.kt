--- conflicted
+++ resolved
@@ -1,24 +1,12 @@
 package com.launchdarkly.observability.replay.masking
-<<<<<<< HEAD
-import android.graphics.Path
-import android.graphics.Rect
-import android.graphics.RectF
-import android.graphics.Canvas
-import android.graphics.Paint
-=======
 
 import android.graphics.RectF
->>>>>>> 50723a32
 
 data class Mask(
     val rect: RectF,
     val viewId: Int,
-<<<<<<< HEAD
-    val points: FloatArray? = null) {
-=======
     val points: FloatArray? = null
 ) {
->>>>>>> 50723a32
     // Implemented to suppress warning
     override fun equals(other: Any?): Boolean {
         if (this === other) return true
@@ -35,27 +23,4 @@
         result = 31 * result + points.contentHashCode()
         return result
     }
-}
-
-fun Mask.draw(path: Path, canvas: Canvas, paint: Paint) {
-    if (points != null) {
-        val pts = points
-
-        path.reset()
-        path.moveTo(pts[0], pts[1])
-        path.lineTo(pts[2], pts[3])
-        path.lineTo(pts[4], pts[5])
-        path.lineTo(pts[6], pts[7])
-        path.close()
-
-        canvas.drawPath(path, paint)
-    } else {
-        val intRect = Rect(
-            rect.left.toInt(),
-            rect.top.toInt(),
-            rect.right.toInt(),
-            rect.bottom.toInt()
-        )
-        canvas.drawRect(intRect, paint)
-    }
 }