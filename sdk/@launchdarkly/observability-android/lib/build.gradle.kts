import java.net.URL

plugins {
    // Apply the Android library plugin
    id("com.android.library")
    id("maven-publish")
    id("signing")

    // Apply the Kotlin Android plugin for Android-compatible Kotlin support.
    alias(libs.plugins.kotlin.android)
    alias(libs.plugins.kotlin.serialization)
<<<<<<< HEAD
=======

    // Apply Dokka plugin for documentation generation
    id("org.jetbrains.dokka") version "2.0.0"
>>>>>>> 0a82cbf7
}

allprojects {
    repositories {
        google() // Google's Maven repository
        mavenCentral() // Maven Central repository
    }
}

dependencies {
    implementation("com.launchdarkly:launchdarkly-android-client-sdk:5.9.0")
    implementation("com.jakewharton.timber:timber:5.0.1")

    // Coroutines
    implementation("org.jetbrains.kotlinx:kotlinx-coroutines-core:1.10.2")
    implementation("org.jetbrains.kotlinx:kotlinx-coroutines-android:1.10.2")

    // Kotlinx serialization for JSON parsing
    implementation("org.jetbrains.kotlinx:kotlinx-serialization-json:1.8.1")

    // TODO: revise these versions to be as old as usable for compatibility
    implementation("io.opentelemetry:opentelemetry-api:1.51.0")
    implementation("io.opentelemetry:opentelemetry-sdk:1.51.0")
    implementation("io.opentelemetry:opentelemetry-exporter-otlp:1.51.0")
    implementation("io.opentelemetry:opentelemetry-exporter-logging-otlp:1.51.0")
    implementation("io.opentelemetry:opentelemetry-sdk-metrics:1.51.0")
    implementation("io.opentelemetry:opentelemetry-sdk-logs:1.51.0")

    // TODO: Evaluate risks associated with incubator APIs
    implementation("io.opentelemetry:opentelemetry-api-incubator:1.51.0-alpha")
    
    // Testing exporters for telemetry inspection
    implementation("io.opentelemetry:opentelemetry-sdk-testing:1.51.0")

    // Android instrumentation
    implementation("io.opentelemetry.android:core:0.11.0-alpha")
    implementation("io.opentelemetry.android.instrumentation:activity:0.11.0-alpha")
    implementation("io.opentelemetry.android:session:0.11.0-alpha")

    // Android crash instrumentation
    implementation("io.opentelemetry.android.instrumentation:crash:0.11.0-alpha")

    // Use JUnit Jupiter for testing.
    testImplementation(platform("org.junit:junit-bom:5.13.4"))
    testImplementation("org.junit.jupiter:junit-jupiter")
    testRuntimeOnly("org.junit.platform:junit-platform-launcher")

    testImplementation("io.mockk:mockk:1.14.5")
    testImplementation("org.jetbrains.kotlinx:kotlinx-coroutines-test:1.10.2")
}

val releaseVersion = version.toString()

tasks.withType<Test> {
    useJUnitPlatform()
}

android {
    namespace = "com.launchdarkly.observability"
    compileSdk = 35

    buildFeatures {
        buildConfig = true
    }

    defaultConfig {
        minSdk = 24
        version = releaseVersion
        testInstrumentationRunner = "androidx.test.runner.AndroidJUnitRunner"
        buildConfigField("String", "OBSERVABILITY_SDK_VERSION", "\"${project.version}\"")
    }

    buildTypes {
        release {
            isMinifyEnabled = false
        }
    }
    compileOptions {
        sourceCompatibility = JavaVersion.VERSION_1_8
        targetCompatibility = JavaVersion.VERSION_1_8
    }
    kotlinOptions {
        jvmTarget = "1.8"
    }

    publishing {
        singleVariant("release") {
            withJavadocJar()
            withSourcesJar()
        }
    }
}

publishing {
    publications {
        create<MavenPublication>("release") {
            groupId = "com.launchdarkly"
            artifactId = "launchdarkly-observability-android"
            version = releaseVersion

            // artifact(dokkaJar)

            pom {
                name.set("LaunchDarkly Observability Android SDK")
                description.set(
                    "Official LaunchDarkly Observability Android SDK for use with the LaunchDarkly Android SDK."
                )
                url.set("https://github.com/launchdarkly/observability-sdk/")
                organization {
                    name.set("LaunchDarkly")
                    url.set("https://launchdarkly.com/")
                }
                developers {
                    developer {
                        id.set("sdks")
                        name.set("LaunchDarkly SDK Team")
                        email.set("sdks@launchdarkly.com")
                    }
                }
                licenses {
                    license {
                        name.set("The Apache License, Version 2.0")
                        url.set("http://www.apache.org/licenses/LICENSE-2.0.txt")
                    }
                }
                scm {
                    connection.set(
                        "scm:git:https://github.com/launchdarkly/observability-sdk.git"
                    )
                    developerConnection.set(
                        "scm:git:ssh:github.com/launchdarkly/observability-sdk.git"
                    )
                    url.set("https://github.com/launchdarkly/observability-sdk/")
                }
            }

            afterEvaluate {
                from(components["release"])
            }
        }
    }
}

signing {
    sign(publishing.publications["release"])
}

// Dokka configuration for Android library documentation
tasks.dokkaJavadoc.configure {
    moduleName.set("launchdarkly-observability-android")
    moduleVersion.set(project.version.toString())
    outputDirectory.set(layout.projectDirectory.dir("docs"))

    dokkaSourceSets {
        configureEach {
            includes.from("doc-module.md")
        }
    }
}<|MERGE_RESOLUTION|>--- conflicted
+++ resolved
@@ -1,5 +1,3 @@
-import java.net.URL
-
 plugins {
     // Apply the Android library plugin
     id("com.android.library")
@@ -9,12 +7,9 @@
     // Apply the Kotlin Android plugin for Android-compatible Kotlin support.
     alias(libs.plugins.kotlin.android)
     alias(libs.plugins.kotlin.serialization)
-<<<<<<< HEAD
-=======
 
     // Apply Dokka plugin for documentation generation
     id("org.jetbrains.dokka") version "2.0.0"
->>>>>>> 0a82cbf7
 }
 
 allprojects {
