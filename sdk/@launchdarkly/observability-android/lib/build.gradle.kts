import java.net.URL

plugins {
    // Apply the Android library plugin
    id("com.android.library")
    id("maven-publish")
    id("signing")

    // Apply the Kotlin Android plugin for Android-compatible Kotlin support.
    alias(libs.plugins.kotlin.android)
    alias(libs.plugins.kotlin.serialization)

    // Apply Dokka plugin for documentation generation
    id("org.jetbrains.dokka") version "2.0.0"
}

allprojects {
    repositories {
        google() // Google's Maven repository
        mavenCentral() // Maven Central repository
    }
}

dependencies {
    // Kotlin coroutines
    implementation("org.jetbrains.kotlinx:kotlinx-coroutines-android:1.10.1")

    implementation("com.launchdarkly:launchdarkly-android-client-sdk:5.9.0")
    implementation("com.jakewharton.timber:timber:5.0.1")

    // Coroutines
    implementation("org.jetbrains.kotlinx:kotlinx-coroutines-core:1.10.2")
    implementation("org.jetbrains.kotlinx:kotlinx-coroutines-android:1.10.2")

    // Kotlinx serialization for JSON parsing
    implementation("org.jetbrains.kotlinx:kotlinx-serialization-json:1.8.1")

    // TODO: revise these versions to be as old as usable for compatibility
    implementation("io.opentelemetry:opentelemetry-api:1.51.0")
    implementation("io.opentelemetry:opentelemetry-sdk:1.51.0")
    implementation("io.opentelemetry:opentelemetry-exporter-otlp:1.51.0")
    implementation("io.opentelemetry:opentelemetry-exporter-logging-otlp:1.51.0")
    implementation("io.opentelemetry:opentelemetry-sdk-metrics:1.51.0")
    implementation("io.opentelemetry:opentelemetry-sdk-logs:1.51.0")

    // TODO: Evaluate risks associated with incubator APIs
    implementation("io.opentelemetry:opentelemetry-api-incubator:1.51.0-alpha")

    // Android instrumentation
    implementation("io.opentelemetry.android:core:0.11.0-alpha")
    implementation("io.opentelemetry.android.instrumentation:activity:0.11.0-alpha")
    implementation("io.opentelemetry.android:session:0.11.0-alpha")

    // Android crash instrumentation
    implementation("io.opentelemetry.android.instrumentation:crash:0.11.0-alpha")

    // Use JUnit Jupiter for testing.
    testImplementation(platform("org.junit:junit-bom:5.13.4"))
    testImplementation("org.junit.jupiter:junit-jupiter")
    testRuntimeOnly("org.junit.platform:junit-platform-launcher")

    testImplementation("io.mockk:mockk:1.14.5")
<<<<<<< HEAD

    // AutoService for annotation processing
    implementation("com.google.auto.service:auto-service:1.1.1")
    annotationProcessor("com.google.auto.service:auto-service:1.1.1")

    // OkHttp for HTTP requests
    implementation("com.squareup.okhttp3:okhttp:4.12.0")
=======
    testImplementation("org.jetbrains.kotlinx:kotlinx-coroutines-test:1.10.2")
>>>>>>> ddd6d4b1
}

val releaseVersion = version.toString()

tasks.withType<Test> {
    useJUnitPlatform()
}

android {
    namespace = "com.launchdarkly.observability"
    compileSdk = 35

    buildFeatures {
        buildConfig = true
    }

    defaultConfig {
        minSdk = 24
        version = releaseVersion
        testInstrumentationRunner = "androidx.test.runner.AndroidJUnitRunner"
        buildConfigField("String", "OBSERVABILITY_SDK_VERSION", "\"${project.version}\"")
    }

    buildTypes {
        release {
            isMinifyEnabled = false
        }
    }
    compileOptions {
        sourceCompatibility = JavaVersion.VERSION_1_8
        targetCompatibility = JavaVersion.VERSION_1_8
    }
    kotlinOptions {
        jvmTarget = "1.8"
    }

    publishing {
        singleVariant("release") {
            withJavadocJar()
            withSourcesJar()
        }
    }
}

publishing {
    publications {
        create<MavenPublication>("release") {
            groupId = "com.launchdarkly"
            artifactId = "launchdarkly-observability-android"
            version = releaseVersion

            // artifact(dokkaJar)

            pom {
                name.set("LaunchDarkly Observability Android SDK")
                description.set(
                    "Official LaunchDarkly Observability Android SDK for use with the LaunchDarkly Android SDK."
                )
                url.set("https://github.com/launchdarkly/observability-sdk/")
                organization {
                    name.set("LaunchDarkly")
                    url.set("https://launchdarkly.com/")
                }
                developers {
                    developer {
                        id.set("sdks")
                        name.set("LaunchDarkly SDK Team")
                        email.set("sdks@launchdarkly.com")
                    }
                }
                licenses {
                    license {
                        name.set("The Apache License, Version 2.0")
                        url.set("http://www.apache.org/licenses/LICENSE-2.0.txt")
                    }
                }
                scm {
                    connection.set(
                        "scm:git:https://github.com/launchdarkly/observability-sdk.git"
                    )
                    developerConnection.set(
                        "scm:git:ssh:github.com/launchdarkly/observability-sdk.git"
                    )
                    url.set("https://github.com/launchdarkly/observability-sdk/")
                }
            }

            afterEvaluate {
                from(components["release"])
            }
        }
    }
}

signing {
    sign(publishing.publications["release"])
}

// Dokka configuration for Android library documentation
tasks.dokkaJavadoc.configure {
    moduleName.set("launchdarkly-observability-android")
    moduleVersion.set(project.version.toString())
    outputDirectory.set(layout.projectDirectory.dir("docs"))

    dokkaSourceSets {
        configureEach {
            includes.from("doc-module.md")
        }
    }
}<|MERGE_RESOLUTION|>--- conflicted
+++ resolved
@@ -54,23 +54,20 @@
     // Android crash instrumentation
     implementation("io.opentelemetry.android.instrumentation:crash:0.11.0-alpha")
 
+    // AutoService for annotation processing
+    implementation("com.google.auto.service:auto-service:1.1.1")
+    annotationProcessor("com.google.auto.service:auto-service:1.1.1")
+
+    // OkHttp for HTTP requests
+    implementation("com.squareup.okhttp3:okhttp:4.12.0")
+
     // Use JUnit Jupiter for testing.
     testImplementation(platform("org.junit:junit-bom:5.13.4"))
     testImplementation("org.junit.jupiter:junit-jupiter")
     testRuntimeOnly("org.junit.platform:junit-platform-launcher")
 
     testImplementation("io.mockk:mockk:1.14.5")
-<<<<<<< HEAD
-
-    // AutoService for annotation processing
-    implementation("com.google.auto.service:auto-service:1.1.1")
-    annotationProcessor("com.google.auto.service:auto-service:1.1.1")
-
-    // OkHttp for HTTP requests
-    implementation("com.squareup.okhttp3:okhttp:4.12.0")
-=======
     testImplementation("org.jetbrains.kotlinx:kotlinx-coroutines-test:1.10.2")
->>>>>>> ddd6d4b1
 }
 
 val releaseVersion = version.toString()
