--- conflicted
+++ resolved
@@ -8,13 +8,10 @@
 
     // Apply the Kotlin Android plugin for Android-compatible Kotlin support.
     alias(libs.plugins.kotlin.android)
-<<<<<<< HEAD
     alias(libs.plugins.kotlin.serialization)
-=======
 
     // Apply Dokka plugin for documentation generation
     id("org.jetbrains.dokka") version "2.0.0"
->>>>>>> 6fee4716
 }
 
 allprojects {
