--- conflicted
+++ resolved
@@ -1,115 +1,97 @@
-<Project Sdk="Microsoft.NET.Sdk">
-    <PropertyGroup>
-        <!--x-release-please-start-version-->
-        <Version>0.0.0</Version>
-        <!--x-release-please-end-->
-        <Nullable>disable</Nullable>
-        <!-- The BUILDFRAMEWORKS variable allows us to override the target frameworks with a
-             single framework that we are testing; this allows us to test with older SDK
-             versions that would error out if they saw any newer target frameworks listed
-             here, even if we weren't running those. -->
-        <BuildFrameworks Condition="'$(BUILDFRAMEWORKS)' == ''">netstandard2.0;net471;net8.0</BuildFrameworks>
-        <TargetFrameworks>$(BUILDFRAMEWORKS)</TargetFrameworks>
-        <LangVersion>7.3</LangVersion>
-
-        <Description>LaunchDarkly Observability for Server-Side .NET SDK</Description>
-        <Authors>LaunchDarkly</Authors>
-        <Owners>LaunchDarkly</Owners>
-        <Company>LaunchDarkly</Company>
-        <Copyright>Copyright 2025 Catamorphic, Co</Copyright>
-        <PackageLicenseExpression>Apache-2.0</PackageLicenseExpression>
-        <PackageProjectUrl>https://github.com/launchdarkly/observability-sdk</PackageProjectUrl>
-        <RepositoryUrl>https://github.com/launchdarkly/observability-sdk</RepositoryUrl>
-        <!-- To enable only specific source files. -->
-        <EnableDefaultCompileItems>false</EnableDefaultCompileItems>
-
-        <!-- fail if XML comments are missing or invalid -->
-        <WarningsAsErrors>1570,1571,1572,1573,1574,1580,1581,1584,1591,1710,1711,1712</WarningsAsErrors>
-    </PropertyGroup>
-
-    <!-- Allow the testing project to access internals. -->
-    <ItemGroup Condition="'$(Configuration)'!='Release'">
-        <InternalsVisibleTo Include="LaunchDarkly.Observability.Tests"/>
-        <!-- Dynamically generated assembly used by Moq. Required for mocking in unit tests. -->
-        <InternalsVisibleTo Include="DynamicProxyGenAssembly2"/>
-    </ItemGroup>
-
-    <PropertyGroup Condition="'$(Configuration)'=='Release' And '$(SKIP_SIGNING)'!='true'">
-        <AssemblyOriginatorKeyFile>../../../../../LaunchDarkly.snk</AssemblyOriginatorKeyFile>
-        <SignAssembly>true</SignAssembly>
-    </PropertyGroup>
-    
-    <!-- Common -->
-    <ItemGroup>
-        <Compile Include="**\*.cs" Exclude="Asp\**\*.cs;bin\**\*.cs;obj\**\*.cs"/>
-    </ItemGroup>
-    
-    <!-- Asp.Net non-core -->
-    <ItemGroup Condition="'$(TargetFramework.TrimEnd(`0123456789`))' == 'net'">
-        <Compile Include="Asp\Legacy\*.cs" />
-    </ItemGroup>
-    
-    <!-- Asp.Net Core -->
-    <ItemGroup Condition="'$(TargetFramework.TrimEnd(`0123456789`))' != 'net'">
-        <Compile Include="Asp\Core\*.cs" />
-    </ItemGroup>
-
-    <ItemGroup>
-        <!-- Common Open Telemetry Dependencies -->
-        <PackageReference Include="OpenTelemetry" Version="1.12.0"/>
-        <PackageReference Include="OpenTelemetry.Exporter.Console" Version="1.12.0"/>
-        <PackageReference Include="OpenTelemetry.Exporter.OpenTelemetryProtocol" Version="1.12.0"/>
-        <PackageReference Include="OpenTelemetry.Extensions.Hosting" Version="1.12.0"/>
-        <PackageReference Include="OpenTelemetry.Instrumentation.GrpcNetClient" Version="1.12.0-beta.1"/>
-        <PackageReference Include="OpenTelemetry.Instrumentation.Http" Version="1.12.0"/>
-        <PackageReference Include="OpenTelemetry.Instrumentation.Process" Version="1.12.0-beta.1"/>
-        <PackageReference Include="OpenTelemetry.Instrumentation.Quartz" Version="1.12.0-beta.1"/>
-        <PackageReference Include="OpenTelemetry.Instrumentation.Runtime" Version="1.12.0"/>
-        <PackageReference Include="OpenTelemetry.Instrumentation.SqlClient" Version="1.12.0-beta.2"/>
-        <PackageReference Include="OpenTelemetry.Instrumentation.Wcf" Version="1.12.0-beta.1"/>
-    </ItemGroup>
-
-    <ItemGroup Condition="'$(TargetFramework.TrimEnd(`0123456789`))' == 'net'">
-        <!-- Open Telemetry Dependencies for .NET Framework, non-core ASP -->
-        <PackageReference Include="OpenTelemetry.Instrumentation.AspNet" Version="1.12.0-beta.1"/>
-    </ItemGroup>
-
-    <ItemGroup Condition="'$(TargetFramework.TrimEnd(`0123456789`))' != 'net'">
-        <!-- Open Telemetry Dependencies - ASP.Net Core -->
-        <PackageReference Include="OpenTelemetry.Instrumentation.AspNetCore" Version="1.12.0"/>
-    </ItemGroup>
-
-<<<<<<< HEAD
-    <ItemGroup>
-        <!-- LaunchDarkly Dependencies -->
-        <PackageReference Include="LaunchDarkly.ServerSdk" Version="[8.10.0,9.0.0)"/>
-        <PackageReference Include="LaunchDarkly.ServerSdk.Telemetry" Version="[1.3.0,2.0.0)"/>
-    </ItemGroup>
-=======
-  <PropertyGroup>
-    <IncludeSymbols>true</IncludeSymbols>
-    <SymbolPackageFormat>snupkg</SymbolPackageFormat>
-  </PropertyGroup> 
-
-  <ItemGroup>
-    <!-- Open Telemetry Dependencies -->
-    <PackageReference Include="OpenTelemetry" Version="1.12.0" />
-    <PackageReference Include="OpenTelemetry.Exporter.Console" Version="1.12.0" />
-    <PackageReference Include="OpenTelemetry.Exporter.OpenTelemetryProtocol" Version="1.12.0" />
-    <PackageReference Include="OpenTelemetry.Extensions.Hosting" Version="1.12.0" />
-    <PackageReference Include="OpenTelemetry.Instrumentation.AspNetCore" Version="1.12.0" />
-    <PackageReference Include="OpenTelemetry.Instrumentation.GrpcNetClient" Version="1.12.0-beta.1" />
-    <PackageReference Include="OpenTelemetry.Instrumentation.Http" Version="1.12.0" />
-    <PackageReference Include="OpenTelemetry.Instrumentation.Process" Version="1.12.0-beta.1" />
-    <PackageReference Include="OpenTelemetry.Instrumentation.Quartz" Version="1.12.0-beta.1" />
-    <PackageReference Include="OpenTelemetry.Instrumentation.Runtime" Version="1.12.0" />
-    <PackageReference Include="OpenTelemetry.Instrumentation.SqlClient" Version="1.12.0-beta.2" />
-    <PackageReference Include="OpenTelemetry.Instrumentation.Wcf" Version="1.12.0-beta.1" />
-  </ItemGroup>
->>>>>>> 0c53ec20
-
-    <ItemGroup>
-        <!-- Temporary dependency until: https://github.com/open-telemetry/opentelemetry-dotnet/issues/5973 is resolved. -->
-        <PackageReference Include="System.Diagnostics.DiagnosticSource" Version="9.0.0"/>
-    </ItemGroup>
-</Project>
+<Project Sdk="Microsoft.NET.Sdk">
+    <PropertyGroup>
+        <!--x-release-please-start-version-->
+        <Version>0.0.0</Version>
+        <!--x-release-please-end-->
+        <Nullable>disable</Nullable>
+        <!-- The BUILDFRAMEWORKS variable allows us to override the target frameworks with a
+             single framework that we are testing; this allows us to test with older SDK
+             versions that would error out if they saw any newer target frameworks listed
+             here, even if we weren't running those. -->
+        <BuildFrameworks Condition="'$(BUILDFRAMEWORKS)' == ''">netstandard2.0;net471;net8.0</BuildFrameworks>
+        <TargetFrameworks>$(BUILDFRAMEWORKS)</TargetFrameworks>
+        <LangVersion>7.3</LangVersion>
+
+        <Description>LaunchDarkly Observability for Server-Side .NET SDK</Description>
+        <Authors>LaunchDarkly</Authors>
+        <Owners>LaunchDarkly</Owners>
+        <Company>LaunchDarkly</Company>
+        <Copyright>Copyright 2025 Catamorphic, Co</Copyright>
+        <PackageLicenseExpression>Apache-2.0</PackageLicenseExpression>
+        <PackageProjectUrl>https://github.com/launchdarkly/observability-sdk</PackageProjectUrl>
+        <RepositoryUrl>https://github.com/launchdarkly/observability-sdk</RepositoryUrl>
+        <!-- To enable only specific source files. -->
+        <EnableDefaultCompileItems>false</EnableDefaultCompileItems>
+
+        <!-- fail if XML comments are missing or invalid -->
+        <WarningsAsErrors>1570,1571,1572,1573,1574,1580,1581,1584,1591,1710,1711,1712</WarningsAsErrors>
+    </PropertyGroup>
+
+    <!-- Allow the testing project to access internals. -->
+    <ItemGroup Condition="'$(Configuration)'!='Release'">
+        <InternalsVisibleTo Include="LaunchDarkly.Observability.Tests"/>
+        <!-- Dynamically generated assembly used by Moq. Required for mocking in unit tests. -->
+        <InternalsVisibleTo Include="DynamicProxyGenAssembly2"/>
+    </ItemGroup>
+
+    <PropertyGroup Condition="'$(Configuration)'=='Release' And '$(SKIP_SIGNING)'!='true'">
+        <AssemblyOriginatorKeyFile>../../../../../LaunchDarkly.snk</AssemblyOriginatorKeyFile>
+        <SignAssembly>true</SignAssembly>
+    </PropertyGroup>
+    
+    <!-- Common -->
+    <ItemGroup>
+        <Compile Include="**\*.cs" Exclude="Asp\**\*.cs;bin\**\*.cs;obj\**\*.cs"/>
+    </ItemGroup>
+    
+    <!-- Asp.Net non-core -->
+    <ItemGroup Condition="'$(TargetFramework.TrimEnd(`0123456789`))' == 'net'">
+        <Compile Include="Asp\Legacy\*.cs" />
+    </ItemGroup>
+    
+    <!-- Asp.Net Core -->
+    <ItemGroup Condition="'$(TargetFramework.TrimEnd(`0123456789`))' != 'net'">
+        <Compile Include="Asp\Core\*.cs" />
+    </ItemGroup>
+
+    <ItemGroup>
+        <!-- Common Open Telemetry Dependencies -->
+        <PackageReference Include="OpenTelemetry" Version="1.12.0"/>
+        <PackageReference Include="OpenTelemetry.Exporter.Console" Version="1.12.0"/>
+        <PackageReference Include="OpenTelemetry.Exporter.OpenTelemetryProtocol" Version="1.12.0"/>
+        <PackageReference Include="OpenTelemetry.Extensions.Hosting" Version="1.12.0"/>
+        <PackageReference Include="OpenTelemetry.Instrumentation.GrpcNetClient" Version="1.12.0-beta.1"/>
+        <PackageReference Include="OpenTelemetry.Instrumentation.Http" Version="1.12.0"/>
+        <PackageReference Include="OpenTelemetry.Instrumentation.Process" Version="1.12.0-beta.1"/>
+        <PackageReference Include="OpenTelemetry.Instrumentation.Quartz" Version="1.12.0-beta.1"/>
+        <PackageReference Include="OpenTelemetry.Instrumentation.Runtime" Version="1.12.0"/>
+        <PackageReference Include="OpenTelemetry.Instrumentation.SqlClient" Version="1.12.0-beta.2"/>
+        <PackageReference Include="OpenTelemetry.Instrumentation.Wcf" Version="1.12.0-beta.1"/>
+    </ItemGroup>
+
+    <ItemGroup Condition="'$(TargetFramework.TrimEnd(`0123456789`))' == 'net'">
+        <!-- Open Telemetry Dependencies for .NET Framework, non-core ASP -->
+        <PackageReference Include="OpenTelemetry.Instrumentation.AspNet" Version="1.12.0-beta.1"/>
+    </ItemGroup>
+
+    <ItemGroup Condition="'$(TargetFramework.TrimEnd(`0123456789`))' != 'net'">
+        <!-- Open Telemetry Dependencies - ASP.Net Core -->
+        <PackageReference Include="OpenTelemetry.Instrumentation.AspNetCore" Version="1.12.0"/>
+    </ItemGroup>
+
+    <ItemGroup>
+        <!-- LaunchDarkly Dependencies -->
+        <PackageReference Include="LaunchDarkly.ServerSdk" Version="[8.10.0,9.0.0)"/>
+        <PackageReference Include="LaunchDarkly.ServerSdk.Telemetry" Version="[1.3.0,2.0.0)"/>
+    </ItemGroup>
+  
+    <PropertyGroup>
+      <IncludeSymbols>true</IncludeSymbols>
+      <SymbolPackageFormat>snupkg</SymbolPackageFormat>
+    </PropertyGroup> 
+
+    <ItemGroup>
+        <!-- Temporary dependency until: https://github.com/open-telemetry/opentelemetry-dotnet/issues/5973 is resolved. -->
+        <PackageReference Include="System.Diagnostics.DiagnosticSource" Version="9.0.0"/>
+    </ItemGroup>
+</Project>