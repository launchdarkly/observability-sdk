--- conflicted
+++ resolved
@@ -1,20 +1,15 @@
 using System;
 using System.Collections.Generic;
-<<<<<<< HEAD
 using System.Threading;
 using System.Threading.Tasks;
 using LaunchDarkly.Observability.Otel;
-=======
-using System.Diagnostics;
-using System.Threading.Tasks;
 using LaunchDarkly.Logging;
 using LaunchDarkly.Observability.Logging;
-using LaunchDarkly.Observability.Otel;
 using LaunchDarkly.Observability.Sampling;
->>>>>>> ee51f808
 using Microsoft.Extensions.DependencyInjection;
 using Microsoft.Extensions.Hosting;
 using Microsoft.Extensions.Logging;
+using OpenTelemetry;
 using OpenTelemetry.Resources;
 using OpenTelemetry.Trace;
 using OpenTelemetry.Exporter;
@@ -38,7 +33,7 @@
         private const string LogsPath = "/v1/logs";
         private const string MetricsPath = "/v1/metrics";
 
-<<<<<<< HEAD
+
         private class LdObservabilityHostedService : IHostedService
         {
             private readonly ObservabilityConfig _config;
@@ -57,7 +52,8 @@
             }
 
             public Task StopAsync(CancellationToken cancellationToken) => Task.CompletedTask;
-=======
+        }
+
         private static async Task GetSamplingConfigAsync(CustomSampler sampler, ObservabilityConfig config)
         {
             using (var samplingClient = new SamplingConfigClient(config.BackendUrl))
@@ -73,7 +69,6 @@
                     DebugLogger.DebugLog($"Exception while getting sampling config: {ex}");
                 }
             }
->>>>>>> ee51f808
         }
 
         private static IEnumerable<KeyValuePair<string, object>> GetResourceAttributes(ObservabilityConfig config)
@@ -82,7 +77,8 @@
 
             if (!string.IsNullOrWhiteSpace(config.Environment))
             {
-                attrs.Add(new KeyValuePair<string, object>(AttributeNames.DeploymentEnvironment, config.Environment));
+                attrs.Add(
+                    new KeyValuePair<string, object>(AttributeNames.DeploymentEnvironment, config.Environment));
             }
 
             attrs.Add(new KeyValuePair<string, object>(AttributeNames.ProjectId, config.SdkKey));
@@ -116,18 +112,6 @@
                     .AddWcfInstrumentation()
                     .AddQuartzInstrumentation()
                     .AddAspNetCoreInstrumentation(options => { options.RecordException = true; })
-<<<<<<< HEAD
-                    .AddSqlClientInstrumentation(options => { options.SetDbStatementForText = true; })
-                    .AddSource(config.ServiceName ?? DefaultNames.ActivitySourceName)
-                    .AddOtlpExporter(options =>
-                    {
-                        options.Endpoint = new Uri(config.OtlpEndpoint + TracesPath);
-                        options.Protocol = ExportProtocol;
-                        options.BatchExportProcessorOptions.MaxExportBatchSize = MaxExportBatchSize;
-                        options.BatchExportProcessorOptions.MaxQueueSize = MaxQueueSize;
-                        options.BatchExportProcessorOptions.ScheduledDelayMilliseconds = FlushIntervalMs;
-                    });
-=======
                     .AddSqlClientInstrumentation(options => { options.SetDbStatementForText = true; });
 
                 // Always use sampling exporter for traces
@@ -139,7 +123,6 @@
 
                 tracing.AddProcessor(new BatchActivityExportProcessor(samplingTraceExporter, MaxQueueSize,
                     FlushIntervalMs, ExportTimeoutMs, MaxExportBatchSize));
->>>>>>> ee51f808
             }).WithLogging(logging =>
             {
                 logging.SetResourceBuilder(resourceBuilder)
@@ -170,7 +153,8 @@
 
             // Attach a hosted service which will allow us to get a logger provider instance from the built
             // service collection.
-            services.AddHostedService((serviceProvider) => new LdObservabilityHostedService(config, serviceProvider));
+            services.AddHostedService((serviceProvider) =>
+                new LdObservabilityHostedService(config, serviceProvider));
         }
 
         /// <summary>
