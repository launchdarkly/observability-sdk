--- conflicted
+++ resolved
@@ -284,9 +284,6 @@
             });
         }
 
-<<<<<<< HEAD
-        public static void RecordLog(string message, LogLevel level, IDictionary<string, object> attributes = null)
-=======
         /// <summary>
         /// Record a log message.
         /// <para>
@@ -297,8 +294,7 @@
         /// <param name="message">the log message</param>
         /// <param name="level">the log level</param>
         /// <param name="attributes">any additional attributes to add to the log entry</param>
-        public static void RecordLog(string message, LogLevel level, IDictionary<string, object> attributes)
->>>>>>> b2151092
+        public static void RecordLog(string message, LogLevel level, IDictionary<string, object> attributes = null)
         {
             WithInstance(instance =>
             {
