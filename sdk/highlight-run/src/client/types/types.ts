import type { Attributes, Context, Span, SpanOptions } from '@opentelemetry/api'
import type {
	ConsoleMethods,
	DebugOptions,
	IntegrationOptions,
	MetricCategory,
	NetworkRecordingOptions,
	OtelOptions,
	SessionShortcutOptions,
} from './client'
import type { ErrorMessageType, Source } from './shared-types'
import type { LDClient } from '../../integrations/launchdarkly'
import type { LDPluginEnvironmentMetadata } from '../../plugins/plugin'

export interface Metadata {
	[key: string]: any
}

export interface Metric {
	name: string
	value: number
	tags?: { name: string; value: string }[]
}

export interface RecordMetric {
	name: string
	value: number
	category?: MetricCategory
	group?: string
	tags?: { name: string; value: string }[]
}

export interface OTelMetric {
	name: string
	value: number
	attributes?: Attributes
}

export type PrivacySettingOption = 'strict' | 'default' | 'none'

export type SamplingStrategy = {
	/**
	 * 'all' will record every single canvas call.
	 * a number will record an image snapshots in a web-worker a (maximum) number of times per second.
	 * Number is only supported where [`OffscreenCanvas`](http://mdn.io/offscreencanvas) is supported.
	 */
	canvas?: 'all' | number
	/**
	 * For manual usage of `H.snapshot(element) from your canvas rendering function.
	 * See https://www.highlight.io/docs/getting-started/client-sdk/replay-configuration/canvas for setup.`
	 * a number will record an image snapshots in a web-worker a (maximum) number of times per second.
	 */
	canvasManualSnapshot?: number
	/**
	 * A quality at which to take canvas snapshots. See https://developer.mozilla.org/en-US/docs/Web/API/createImageBitmap
	 * @deprecated This value is no longer used.
	 */
	canvasQuality?: 'pixelated' | 'low' | 'medium' | 'high'
	/**
	 * A multiplier resolution at which to take canvas snapshots.
	 */
	canvasFactor?: number
	/**
	 * The maximum dimension to take canvas snapshots at.
	 * This setting takes precedence over resizeFactor if the resulting image size
	 * from the resizeFactor calculation is larger than this value.
	 * Eg: set to 600 to ensure that the canvas is saved with images no larger than 600px
	 * in either dimension (while preserving the original canvas aspect ratio).
	 */
	canvasMaxSnapshotDimension?: number
	/**
	 * Default behavior for WebGL canvas elements with `preserveDrawingBuffer: false` is to clear the buffer to
	 * load the canvas into memory to avoid getting a transparent bitmap.
	 * Set to false to disable the clearing (in case there are visual glitches in the canvas).
	 */
	canvasClearWebGLBuffer?: boolean
	/**
	 * Time (in milliseconds) to wait before the initial snapshot of canvas/video elements.
	 */
	canvasInitialSnapshotDelay?: number
	/**
	 * Settings for canvas data serialization. Defaults to {"image/webp", 0.9} for browsers
	 * that support WebP and {"image/jpeg", 0.6} for others. Can be overridden to any type
	 * or quality value supported by [`toDataURL`](http://mdn.io/toDataURL).
	 */
	dataUrlOptions?: Partial<{
		type: string
		quality: number
	}>
}

export type CommonOptions = {
	/**
	 * Do not use this.
	 * @private
	 */
	debug?: boolean | DebugOptions
	/**
	 * Specifies the name of the app.
	 */
	serviceName?: string
	/**
	 * Specifies the version of your application.
	 * This is commonly a Git hash or a semantic version.
	 */
	version?: string
	/**
	 * Specifies where to send Highlight session data.
	 * You should not have to set this unless you are running an on-premise instance.
	 */
	backendUrl?: string
	/**
	 * Set to `sessionStorage` to bypass all `window.localStorage` usage.
	 * This can help with compliance for cookie-consent regulation.
	 * Using `sessionStorage` will cause app close+reopens to start a new highlight session,
	 * as the session ID will not persist.
	 */
	storageMode?: 'sessionStorage' | 'localStorage'
	/**
	 * By default, session data is stored in the `sessionStorage` of the browser.
	 * Set to `true` to store session data in a cookie instead.
	 * This can help with compliance for cookie-consent regulation.
	 */
	sessionCookie?: true
	/**
<<<<<<< HEAD
	 * Key to use to combine sessions. If a sessionKey is provided, the session will be
	 * combined with the previous session with the same key. Otherwise, the current session
	 * logic will be used to generate a sessionSecureID.
	 */
	sessionKey?: string
=======
	 * Specifies if Highlight should not automatically initialize when the class is created.
	 * This should be used with `.start()` and `.stop()` if you want to control when Highlight records.
	 * @default false
	 */
	manualStart?: boolean
>>>>>>> de5d98ce
}

export type HighlightOptions = CommonOptions & {
	/**
	 * Specifies where the backend of the app lives. If specified, Highlight will attach the
	 * X-Highlight-Request header to outgoing requests whose destination URLs match a substring
	 * or regexp from this list, so that backend errors can be linked back to the session.
	 * If 'true' is specified, all requests to the current domain will be matched.
	 * @example tracingOrigins: ['localhost', /^\//, 'backend.myapp.com']
	 */
	tracingOrigins?: boolean | (string | RegExp)[]
	/**
	 * Specifies if Highlight should not automatically start recording when the app starts.
	 * This should be used with `H.start()` and `H.stop()` if you want to control when Highlight records.
	 * @default false
	 */
	manualStart?: boolean
	/**
	 * This disables recording network requests.
	 * The data includes the URLs, the size of the request, and how long the request took.
	 * @default false
	 * @deprecated Use `networkRecording` instead.
	 */
	disableNetworkRecording?: boolean
	/**
	 * Specifies how and what Highlight records from network requests and responses.
	 */
	networkRecording?: boolean | NetworkRecordingOptions
	/**
	 * If set, Highlight will not record when your app is not visible (in the background).
	 * By default, Highlight will record in the background.
	 * @default false
	 */
	disableBackgroundRecording?: boolean
	/**
	 * Specifies whether Highlight will record console messages.
	 * @default false
	 */
	disableConsoleRecording?: boolean
	/**
	 * Specifies whether Highlight will record user session replays.
	 * Unless you are using Highlight only for error monitoring, you do not want to set this to true.
	 * @default false
	 */
	disableSessionRecording?: boolean
	/**
	 * Specifies whether Highlight will report `console.error` invocations as Highlight Errors.
	 * @default false
	 */
	reportConsoleErrors?: boolean
	/**
	 * Specifies which console methods to record.
	 * The value here will be ignored if `disabledConsoleRecording` is `true`.
	 * @default All console methods.
	 * @example consoleMethodsToRecord: ['log', 'info', 'error']
	 */
	consoleMethodsToRecord?: ConsoleMethods[]
	enableSegmentIntegration?: boolean
	/**
	 * Specifies the environment your application is running in.
	 * This is useful to distinguish whether your session was recorded on localhost or in production.
	 * @default 'production'
	 */
	environment?: 'development' | 'staging' | 'production' | string
	/**
	 * Specifies how much data Highlight should redact during recording.
	 * strict - Highlight will redact all text data on the page.
	 * default - Highlight will redact text data on the page that is associated with personal identifiable data.
	 * none - Highlight will not redact any text data on the page.
	 * // Redacted text will be randomized. Instead of seeing "Hello World" in a recording, you will see "1fds1 j59a0".
	 * @see {@link https://docs.highlight.run/docs/privacy} for more information.
	 */
	privacySetting?: PrivacySettingOption

	/**
	 * Specifies whether to record canvas elements or not.
	 * @default false
	 */
	enableCanvasRecording?: boolean
	/**
	 * Specifies whether to record performance metrics (e.g. FPS, device memory).
	 * @default true
	 */
	enablePerformanceRecording?: boolean
	/**
	 * Specifies whether window.Promise should be patched
	 * to record the stack trace of promise rejections.
	 * @default true
	 */
	enablePromisePatch?: boolean
	/**
	 * Configure the recording sampling options, eg. how frequently we record canvas updates.
	 */
	samplingStrategy?: SamplingStrategy
	/**
	 * Specifies whether to inline images into the recording.
	 * This means that images that are local to the client (eg. client-generated blob: urls)
	 * will be serialized into the recording and will be valid on replay.
	 * This will also use canvas snapshotting to inline <video> elements
	 * that use `src="blob:..."` data or webcam feeds (blank src) as <canvas> elements
	 * Only enable this if you are running into issues with client-local images.
	 * Will negatively affect performance.
	 * @default false
	 */
	inlineImages?: boolean
	/**
	 * Specifies whether to inline <video> elements into the recording.
	 * This means that video that are not accessible at a later time
	 * (eg., a signed URL that is short lived)
	 * will be serialized into the recording and will be valid on replay.
	 * Only enable this if you are running into issues with the normal serialization.
	 * Will negatively affect performance.
	 * @default false
	 */
	inlineVideos?: boolean
	/**
	 * Specifies whether to inline stylesheets into the recording.
	 * This means that stylesheets that are local to the client (eg. client-generated blob: urls)
	 * will be serialized into the recording and will be valid on replay.
	 * Only enable this if you are running into issues with client-local stylesheets.
	 * May negatively affect performance.
	 * @default true
	 */
	inlineStylesheet?: boolean
	/**
	 * Enables recording of cross-origin iframes. Should be set in both the parent window and
	 * in the cross-origin iframe.
	 * @default false
	 */
	recordCrossOriginIframe?: boolean
	/**
	 * Deprecated: this setting is now inferred automatically. Passing this option does nothing.
	 * @deprecated
	 */
	isCrossOriginIframe?: boolean
	integrations?: IntegrationOptions
	/**
	 * Specifies the keyboard shortcut to open the current session in Highlight.
	 * @see {@link https://docs.highlight.run/session-shortcut} for more information.
	 */
	sessionShortcut?: SessionShortcutOptions
	/**
	 * Set to `sessionStorage` to bypass all `window.localStorage` usage.
	 * This can help with compliance for cookie-consent regulation.
	 * Using `sessionStorage` will cause app close+reopens to start a new highlight session,
	 * as the session ID will not persist.
	 */
	storageMode?: 'sessionStorage' | 'localStorage'
	/**
	 * By default, session data is stored in the `sessionStorage` of the browser.
	 * Set to `true` to store session data in a cookie instead.
	 * This can help with compliance for cookie-consent regulation.
	 */
	sessionCookie?: true
	/**
	 * By default, data is serialized and send by the Web Worker. Set to `local` to force
	 * sending from the main js thread. Only use `local` for custom environments where Web Workers
	 * are not available (ie. Figma plugins).
	 */
	sendMode?: 'webworker' | 'local'
	/**
	 * OTLP endpoint for OpenTelemetry tracing.
	 */
	otlpEndpoint?: string
	/**
	 * OTLP options for OpenTelemetry tracing. Instrumentations are enabled by default.
	 */
	otel?: OtelOptions
}

export interface HighlightPublicInterface {
	init: (
		projectID?: string | number,
		debug?: HighlightOptions,
	) => { sessionSecureID: string } | undefined
	/**
	 * Calling this will assign an identifier to the session.
	 * @example identify('teresa@acme.com', { accountAge: 3, cohort: 8 })
	 * @param identifier Is commonly set as an email or UUID.
	 * @param metadata Additional details you want to associate to the user.
	 */
	identify: (identifier: string, metadata?: Metadata, source?: Source) => void
	/**
	 * Call this to record when you want to track a specific event happening in your application.
	 * @example track('startedCheckoutProcess', { cartSize: 10, value: 85 })
	 * @param event The name of the event.
	 * @param metadata Additional details you want to associate to the event.
	 */
	track: (event: string, metadata?: Metadata) => void
	log: (message: any, level: string, metadata?: Attributes) => void
	/**
	 * @deprecated with replacement by `consumeError` for an in-app stacktrace.
	 */
	error: (message: string, payload?: { [key: string]: string }) => void
	/**
	 * Calling this method will report metrics to Highlight. You can graph metrics or configure
	 * alerts  on metrics that exceed a threshold.
	 * @see {@link https://docs.highlight.run/frontend-observability} for more information.
	 */
	metrics: (metrics: Metric[]) => void
	/**
	 * Record arbitrary metric values via as a Gauge.
	 * A Gauge records any point-in-time measurement, such as the current CPU utilization %.
	 * Values with the same metric name and attributes are aggregated via the OTel SDK.
	 * See https://opentelemetry.io/docs/specs/otel/metrics/data-model/ for more details.
	 */
	recordMetric: (metric: Metric) => void
	/**
	 * Record arbitrary metric values via as a Counter.
	 * A Counter efficiently records an increment in a metric, such as number of cache hits.
	 * Values with the same metric name and attributes are aggregated via the OTel SDK.
	 * See https://opentelemetry.io/docs/specs/otel/metrics/data-model/ for more details.
	 */
	recordCount: (metric: Metric) => void
	/**
	 * Record arbitrary metric values via as a Counter.
	 * A Counter efficiently records an increment in a metric, such as number of cache hits.
	 * Values with the same metric name and attributes are aggregated via the OTel SDK.
	 * See https://opentelemetry.io/docs/specs/otel/metrics/data-model/ for more details.
	 */
	recordIncr: (metric: Omit<Metric, 'value'>) => void
	/**
	 * Record arbitrary metric values via as a Histogram.
	 * A Histogram efficiently records near-by point-in-time measurement into a bucketed aggregate.
	 * Values with the same metric name and attributes are aggregated via the OTel SDK.
	 * See https://opentelemetry.io/docs/specs/otel/metrics/data-model/ for more details.
	 */
	recordHistogram: (metric: Metric) => void
	/**
	 * Record arbitrary metric values via as a UpDownCounter.
	 * A UpDownCounter efficiently records an increment or decrement in a metric, such as number of paying customers.
	 * Values with the same metric name and attributes are aggregated via the OTel SDK.
	 * See https://opentelemetry.io/docs/specs/otel/metrics/data-model/ for more details.
	 */
	recordUpDownCounter: (metric: Metric) => void
	/**
	 * Starts a new span for tracing in Highlight. The span will be ended when the
	 * callback function returns.
	 *
	 * @example
	 * ```typescript
	 * H.startSpan('span-name', callbackFn)
	 * ```
	 * @example
	 * ```typescript
	 * H.startSpan('span-name', options, callbackFn)
	 * ```
	 * @example
	 * ```typescript
	 * H.startSpan('span-name', options, context, callbackFn)
	 * ```
	 * @example
	 * ```typescript
	 * H.startSpan('span-name', async (span) => {
	 *   span.setAttribute('key', 'value')
	 *   await someAsyncFunction()
	 * })
	 * ```
	 *
	 * @param name The name of the span.
	 * @param options Options for the span.
	 * @param context The context for the span.
	 * @param callbackFn The function to run in the span.
	 */
	startSpan: {
		<F extends (span?: Span) => ReturnType<F>>(
			name: string,
			fn: F,
		): ReturnType<F>
		<F extends (span?: Span) => ReturnType<F>>(
			name: string,
			options: SpanOptions,
			fn: F,
		): ReturnType<F>
		<F extends (span?: Span) => ReturnType<F>>(
			name: string,
			options: SpanOptions,
			context: Context,
			fn: F,
		): ReturnType<F>
	}
	/**
	 * Starts a new span for tracing in Highlight. The span will be ended when the
	 * `end()` is called on the span. It returns whatever is returned from the
	 * callback function.
	 *
	 * @example
	 * ```typescript
	 * H.startManualSpan('span-name', options, (span) => {
	 *   span.addEvent('event-name', { key: 'value' })
	 *   span.setAttribute('key', 'value')
	 *   await someAsyncFunction()
	 *   span.end()
	 * })
	 * ```
	 *
	 * @example
	 * ```typescript
	 * const span = H.startManualSpan('span-name', (s) => s)
	 * span.addEvent('event-name', { key: 'value' })
	 * await someAsyncFunction()
	 * span.end()
	 * ```
	 *
	 * @param name The name of the span.
	 * @param options Options for the span.
	 * @param context The context for the span.
	 * @param fn The function to run in the span.
	 */
	startManualSpan: {
		<F extends (span: Span) => ReturnType<F>>(
			name: string,
			fn: F,
		): ReturnType<F>
		<F extends (span: Span) => ReturnType<F>>(
			name: string,
			options: SpanOptions,
			fn: F,
		): ReturnType<F>
		<F extends (span: Span) => ReturnType<F>>(
			name: string,
			options: SpanOptions,
			context: Context,
			fn: F,
		): ReturnType<F>
	}
	/**
	 * Calling this method will report an error in Highlight and map it to the current session being recorded.
	 * A common use case for `H.error` is calling it right outside of an error boundary.
	 * @see {@link https://docs.highlight.run/grouping-errors} for more information.
	 */
	consumeError: (
		error: Error,
		message?: string,
		payload?: { [key: string]: string },
	) => void
	/**
	 * Calling this method will report an error in Highlight
	 * while allowing additional attributes to be sent over as metadata.
	 * @see {consumeError} for more information.
	 */
	consume: (
		error: Error,
		opts: {
			message?: string
			payload?: object
			source?: string
			type?: ErrorMessageType
		},
	) => void
	getSessionURL: () => Promise<string>
	getSessionDetails: () => Promise<SessionDetails>
	start: (options?: StartOptions) => void
	/** Stops the session and error recording. */
	stop: (options?: StartOptions) => void
	onHighlightReady: (
		func: () => void | Promise<void>,
		options?: OnHighlightReadyOptions,
	) => void
	getRecordingState: () => 'NotRecording' | 'Recording'
	options: HighlightOptions | undefined
	/**
	 * Calling this will add a feedback comment to the session.
	 */
	addSessionFeedback: (feedbackOptions: SessionFeedbackOptions) => void
	snapshot: (element: HTMLCanvasElement) => Promise<void>

	registerLD: (
		client: LDClient,
		metadata?: LDPluginEnvironmentMetadata,
	) => void
}

export interface SessionDetails {
	/** The URL to view the session. */
	url: string
	/** The URL to view the session at the time getSessionDetails was called during the session recording. */
	urlWithTimestamp: string
	/** The secure ID of the session. */
	sessionSecureID: string
}

export type Integration = (integrationOptions?: any) => void

interface SessionFeedbackOptions {
	verbatim: string
	userName?: string
	userEmail?: string
	timestampOverride?: string
}

export interface StartOptions {
	/**
	 * Specifies whether console warn messages should not be created.
	 */
	silent?: boolean
	/**
	 * Starts a new recording session even if one was stopped recently.
	 */
	forceNew?: boolean
}

export interface OnHighlightReadyOptions {
	/**
	 * Specifies whether to wait for recording to start
	 */
	waitForReady?: boolean
}<|MERGE_RESOLUTION|>--- conflicted
+++ resolved
@@ -123,19 +123,23 @@
 	 */
 	sessionCookie?: true
 	/**
-<<<<<<< HEAD
+	 * Specifies whether Highlight will record user session replays.
+	 * Unless you are using Highlight only for error monitoring, you do not want to set this to true.
+	 * @default false
+	 */
+	disableSessionRecording?: boolean
+	/**
+	 * Specifies if Highlight should not automatically initialize when the class is created.
+	 * This should be used with `.start()` and `.stop()` if you want to control when Highlight records.
+	 * @default false
+	 */
+	manualStart?: boolean
+	/**
 	 * Key to use to combine sessions. If a sessionKey is provided, the session will be
 	 * combined with the previous session with the same key. Otherwise, the current session
 	 * logic will be used to generate a sessionSecureID.
 	 */
 	sessionKey?: string
-=======
-	 * Specifies if Highlight should not automatically initialize when the class is created.
-	 * This should be used with `.start()` and `.stop()` if you want to control when Highlight records.
-	 * @default false
-	 */
-	manualStart?: boolean
->>>>>>> de5d98ce
 }
 
 export type HighlightOptions = CommonOptions & {
