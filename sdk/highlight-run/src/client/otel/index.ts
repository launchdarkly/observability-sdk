--- conflicted
+++ resolved
@@ -54,14 +54,10 @@
 import { IntegrationClient } from '../../integrations'
 import { LD_METRIC_NAME_DOCUMENT_LOAD } from '../../integrations/launchdarkly'
 
-<<<<<<< HEAD
 import { ExportSampler } from './sampling/ExportSampler'
-=======
 export type Callback = (span?: Span) => any
->>>>>>> 60fdefd6
 
 export type BrowserTracingConfig = {
-	sampler: ExportSampler
 	projectId: string | number
 	sessionSecureId: string
 	otlpEndpoint: string
@@ -83,7 +79,7 @@
 const RECORD_ATTRIBUTE = 'highlight.record'
 export const LOG_SPAN_NAME = 'launchdarkly.js.log'
 
-export const setupBrowserTracing = (config: BrowserTracingConfig) => {
+export const setupBrowserTracing = (config: BrowserTracingConfig, sampler: ExportSampler) => {
 	if (providers.tracerProvider !== undefined) {
 		console.warn('OTEL already initialized. Skipping...')
 		return
@@ -117,7 +113,7 @@
 	}
 	const exporter = new OTLPTraceExporterBrowserWithXhrRetry(
 		exporterOptions,
-		config.sampler,
+		sampler,
 	)
 
 	const spanProcessor = new CustomBatchSpanProcessor(exporter, {
