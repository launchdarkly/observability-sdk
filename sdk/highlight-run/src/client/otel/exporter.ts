--- conflicted
+++ resolved
@@ -22,21 +22,9 @@
 // - https://github.com/open-telemetry/opentelemetry-js/blob/cf8edbed43c3e54eadcafe6fc6f39a1d03c89aa7/experimental/packages/otlp-exporter-base/src/platform/browser/OTLPExporterBrowserBase.ts#L51-L52
 
 export class OTLPTraceExporterBrowserWithXhrRetry extends OTLPTraceExporter {
-<<<<<<< HEAD
-	private readonly xhrTraceExporter: OTLPTraceExporter
-
-	constructor(
-		config: TraceExporterConfig,
-		private readonly sampler: ExportSampler,
-	) {
-		super(config)
-		this.xhrTraceExporter = new OTLPTraceExporter({
-			...(config ?? {}),
-=======
-	constructor(config?: TraceExporterConfig) {
+	constructor(config: TraceExporterConfig, private readonly sampler: ExportSampler) {
 		super({
 			...config,
->>>>>>> 60fdefd6
 			headers: {}, // a truthy value enables sending with XHR instead of beacon
 		})
 	}
@@ -59,11 +47,7 @@
 					error: result.error,
 				})
 			} else {
-<<<<<<< HEAD
-				this.xhrTraceExporter.export(sampledItems, resultCallback)
-=======
 				super.export(items, resultCallback)
->>>>>>> 60fdefd6
 			}
 		}
 
