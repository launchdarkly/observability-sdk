--- conflicted
+++ resolved
@@ -74,12 +74,9 @@
 	NetworkPerformanceListener,
 	NetworkPerformancePayload,
 } from '../client/listeners/network-listener/performance-listener'
-<<<<<<< HEAD
 import randomUuidV4 from '../client/utils/randomUuidV4'
 import { recordException } from '../client/otel/recordException'
-=======
 import { ObserveOptions } from '../client/types/observe'
->>>>>>> a8019fd4
 
 export class ObserveSDK implements Observe {
 	/** Verbose project ID that is exposed to users. Legacy users may still be using ints. */
@@ -170,14 +167,9 @@
 				? stringify(trace.map((s) => s.toString()))
 				: undefined
 			span?.addEvent('log', {
-<<<<<<< HEAD
 				[ATTR_LOG_SEVERITY]: level,
 				[ATTR_LOG_MESSAGE]: msg,
-=======
-				'log.severity': level,
-				'log.message': msg,
 				'code.stacktrace': stackTrace,
->>>>>>> a8019fd4
 				...metadata,
 			})
 			if (this._options.reportConsoleErrors && level === 'error') {
@@ -195,7 +187,6 @@
 		})
 	}
 
-<<<<<<< HEAD
 	private _recordErrorMessage(
 		errorMsg: ErrorMessage,
 		payload?: { [key: string]: string },
@@ -217,10 +208,6 @@
 		for (const integration of this._integrations) {
 			integration.error(getPersistentSessionSecureID(), errorMsg)
 		}
-=======
-	recordLog(message: any, level: ConsoleMethods, metadata?: Attributes) {
-		return this._recordLog(message, level, metadata)
->>>>>>> a8019fd4
 	}
 
 	recordError(
@@ -603,4 +590,8 @@
 			})
 		}
 	}
+
+	recordLog(message: any, level: ConsoleMethods, metadata?: Attributes) {
+		return this._recordLog(message, level, metadata)
+	}
 }