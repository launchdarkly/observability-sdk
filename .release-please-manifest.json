--- conflicted
+++ resolved
@@ -1,8 +1,5 @@
 {
 	"sdk/@launchdarkly/observability-python": "0.1.0",
-<<<<<<< HEAD
-	"go": "0.0.0"
-=======
+	"go": "0.0.0",
 	"sdk/@launchdarkly/observability-android": "0.2.0"
->>>>>>> f4a6382a
 }